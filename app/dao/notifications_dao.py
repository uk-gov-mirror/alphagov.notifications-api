import uuid
from datetime import (
    datetime,
    timedelta,
    date
)

from flask import current_app
from werkzeug.datastructures import MultiDict
from sqlalchemy import (desc, func, or_, and_, asc)
from sqlalchemy.orm import joinedload

from app import db
from app.dao import days_ago
from app.models import (
    Service,
    Notification,
    NotificationHistory,
    Job,
    NotificationStatistics,
    TemplateStatistics,
    SMS_TYPE,
    EMAIL_TYPE,
    Template,
    ProviderStatistics,
    ProviderDetails)
from app.clients import (
    STATISTICS_FAILURE,
    STATISTICS_DELIVERED,
    STATISTICS_REQUESTED
)
from app.dao.dao_utils import transactional
from app.statsd_decorators import statsd


@statsd(namespace="dao")
<<<<<<< HEAD
=======
def dao_get_notification_statistics_for_service(service_id, limit_days=None):
    query_filter = [NotificationStatistics.service_id == service_id]
    if limit_days is not None:
        query_filter.append(NotificationStatistics.day >= days_ago(limit_days))
    return NotificationStatistics.query.filter(*query_filter)\
        .order_by(desc(NotificationStatistics.day))\
        .all()


@statsd(namespace="dao")
>>>>>>> cf14c97e
def dao_get_notification_statistics_for_service_and_day(service_id, day):
    # only used by stat-updating code in tasks.py
    return NotificationStatistics.query.filter_by(
        service_id=service_id,
        day=day
    ).order_by(desc(NotificationStatistics.day)).first()


@statsd(namespace="dao")
def dao_get_potential_notification_statistics_for_day(day):
    all_services = db.session.query(
        Service.id,
        NotificationStatistics
    ).outerjoin(
        NotificationStatistics,
        and_(
            Service.id == NotificationStatistics.service_id,
            or_(
                NotificationStatistics.day == day,
                NotificationStatistics.day == None  # noqa
            )
        )
    ).order_by(
        asc(Service.created_at)
    )

    notification_statistics = []
    for service_notification_stats_pair in all_services:
        if service_notification_stats_pair.NotificationStatistics:
            notification_statistics.append(
                service_notification_stats_pair.NotificationStatistics
            )
        else:
            notification_statistics.append(
                create_notification_statistics_dict(
                    service_notification_stats_pair,
                    day
                )
            )
    return notification_statistics


def create_notification_statistics_dict(service_id, day):
    return {
        'id': None,
        'emails_requested': 0,
        'emails_delivered': 0,
        'emails_failed': 0,
        'sms_requested': 0,
        'sms_delivered': 0,
        'sms_failed': 0,
        'day': day.isoformat(),
        'service': service_id
    }


@statsd(namespace="dao")
def dao_get_template_usage(service_id, limit_days=None):
    table = NotificationHistory

    if limit_days and limit_days <= 7:  # can get this data from notifications table
        table = Notification

    query = db.session.query(
        func.count(table.template_id).label('count'),
        table.template_id,
        Template.name,
        Template.template_type
    )

    query_filter = [table.service_id == service_id]
    if limit_days is not None:
        query_filter.append(table.created_at >= days_ago(limit_days))

    return query.filter(*query_filter) \
        .join(Template) \
        .group_by(table.template_id, Template.name, Template.template_type) \
        .order_by(asc(Template.name)) \
        .all()


@statsd(namespace="dao")
def dao_get_last_template_usage(template_id):
    return NotificationHistory.query.filter(NotificationHistory.template_id == template_id)\
        .join(Template) \
        .order_by(desc(NotificationHistory.created_at)) \
        .first()


@statsd(namespace="dao")
@transactional
def dao_create_notification(notification, notification_type):
    if notification.job_id:
        db.session.query(Job).filter_by(
            id=notification.job_id
        ).update({
            Job.notifications_sent: Job.notifications_sent + 1,
            Job.updated_at: datetime.utcnow()
        })

    update_count = db.session.query(NotificationStatistics).filter_by(
        day=notification.created_at.date(),
        service_id=notification.service_id
    ).update(_update_notification_stats_query(notification_type, 'requested'))

    if update_count == 0:
        stats = NotificationStatistics(
            day=notification.created_at.date(),
            service_id=notification.service_id,
            sms_requested=1 if notification_type == SMS_TYPE else 0,
            emails_requested=1 if notification_type == EMAIL_TYPE else 0
        )
        db.session.add(stats)

    update_count = db.session.query(TemplateStatistics).filter_by(
        day=date.today(),
        service_id=notification.service_id,
        template_id=notification.template_id
    ).update({'usage_count': TemplateStatistics.usage_count + 1, 'updated_at': datetime.utcnow()})

    if update_count == 0:
        template_stats = TemplateStatistics(template_id=notification.template_id,
                                            service_id=notification.service_id)
        db.session.add(template_stats)

    if not notification.id:
        # need to populate defaulted fields before we create the notification history object
        notification.id = uuid.uuid4()
    if not notification.status:
        notification.status = 'created'

    notification_history = NotificationHistory.from_notification(notification)

    db.session.add(notification)
    db.session.add(notification_history)


def _update_notification_stats_query(notification_type, status):
    mapping = {
        SMS_TYPE: {
            STATISTICS_REQUESTED: NotificationStatistics.sms_requested,
            STATISTICS_DELIVERED: NotificationStatistics.sms_delivered,
            STATISTICS_FAILURE: NotificationStatistics.sms_failed
        },
        EMAIL_TYPE: {
            STATISTICS_REQUESTED: NotificationStatistics.emails_requested,
            STATISTICS_DELIVERED: NotificationStatistics.emails_delivered,
            STATISTICS_FAILURE: NotificationStatistics.emails_failed
        }
    }
    return {
        mapping[notification_type][status]: mapping[notification_type][status] + 1
    }


def _update_statistics(notification, notification_statistics_status):
    if notification.job_id:
        db.session.query(Job).filter_by(
            id=notification.job_id
        ).update(_update_job_stats_query(notification_statistics_status))

    db.session.query(NotificationStatistics).filter_by(
        day=notification.created_at.date(),
        service_id=notification.service_id
    ).update(
        _update_notification_stats_query(notification.notification_type, notification_statistics_status)
    )


def _update_job_stats_query(status):
    mapping = {
        STATISTICS_FAILURE: Job.notifications_failed,
        STATISTICS_DELIVERED: Job.notifications_delivered
    }
    return {mapping[status]: mapping[status] + 1}


def _decide_permanent_temporary_failure(current_status, status):
    # Firetext will send pending, then send either succes or fail.
    # If we go from pending to delivered we need to set failure type as temporary-failure
    if current_status == 'pending':
        if status == 'permanent-failure':
            status = 'temporary-failure'
    return status


def _update_notification_status(notification, status, notification_statistics_status):
    status = _decide_permanent_temporary_failure(current_status=notification.status, status=status)

    if notification_statistics_status:
        _update_statistics(notification, notification_statistics_status)

    notification.status = status
    dao_update_notification(notification)
    return True


@statsd(namespace="dao")
@transactional
def update_notification_status_by_id(notification_id, status, notification_statistics_status=None):
    notification = Notification.query.with_lockmode("update").filter(
        Notification.id == notification_id,
        or_(Notification.status == 'created',
            Notification.status == 'sending',
            Notification.status == 'pending')).first()

    if not notification:
        return False

    return _update_notification_status(
        notification=notification,
        status=status,
        notification_statistics_status=notification_statistics_status
    )


@statsd(namespace="dao")
@transactional
def update_notification_status_by_reference(reference, status, notification_statistics_status):
    notification = Notification.query.filter(Notification.reference == reference,
                                             or_(Notification.status == 'sending',
                                                 Notification.status == 'pending')
                                             ).first()
    if not notification:
        return False

    return _update_notification_status(
        notification=notification,
        status=status,
        notification_statistics_status=notification_statistics_status
    )


@statsd(namespace="dao")
def dao_update_notification(notification):
    notification.updated_at = datetime.utcnow()
    notification_history = NotificationHistory.query.get(notification.id)
    notification_history.update_from_notification(notification)
    db.session.add(notification)
    db.session.commit()


@statsd(namespace="dao")
@transactional
def update_provider_stats(
        id_,
        notification_type,
        provider_name,
        billable_units=1):
    notification = Notification.query.filter(Notification.id == id_).one()
    provider = ProviderDetails.query.filter_by(identifier=provider_name).one()

    update_count = db.session.query(ProviderStatistics).filter_by(
        day=date.today(),
        service_id=notification.service_id,
        provider_id=provider.id
    ).update({'unit_count': ProviderStatistics.unit_count + billable_units})

    if update_count == 0:
        provider_stats = ProviderStatistics(
            day=notification.created_at.date(),
            service_id=notification.service_id,
            provider_id=provider.id,
            unit_count=billable_units
        )

        db.session.add(provider_stats)


@statsd(namespace="dao")
def get_notification_for_job(service_id, job_id, notification_id):
    return Notification.query.filter_by(service_id=service_id, job_id=job_id, id=notification_id).one()


@statsd(namespace="dao")
def get_notifications_for_job(service_id, job_id, filter_dict=None, page=1, page_size=None):
    if page_size is None:
        page_size = current_app.config['PAGE_SIZE']
    query = Notification.query.filter_by(service_id=service_id, job_id=job_id)
    query = _filter_query(query, filter_dict)
    return query.order_by(asc(Notification.job_row_number)).paginate(
        page=page,
        per_page=page_size
    )


@statsd(namespace="dao")
def get_notification_with_personalisation(service_id, notification_id, key_type):
    filter_dict = {'service_id': service_id, 'id': notification_id}
    if key_type:
        filter_dict['key_type'] = key_type

    return Notification.query.filter_by(**filter_dict).options(joinedload('template_history')).one()


@statsd(namespace="dao")
def get_notification_by_id(notification_id):
    return Notification.query.filter_by(id=notification_id).first()


def get_notifications(filter_dict=None):
    return _filter_query(Notification.query, filter_dict=filter_dict)


@statsd(namespace="dao")
def get_notifications_for_service(service_id,
                                  filter_dict=None,
                                  page=1,
                                  page_size=None,
                                  limit_days=None,
                                  key_type=None,
                                  personalisation=False):
    if page_size is None:
        page_size = current_app.config['PAGE_SIZE']
    filters = [Notification.service_id == service_id]

    if limit_days is not None:
        days_ago = date.today() - timedelta(days=limit_days)
        filters.append(func.date(Notification.created_at) >= days_ago)

    if key_type is not None:
        filters.append(Notification.key_type == key_type)

    query = Notification.query.filter(*filters)
    query = _filter_query(query, filter_dict)
    if personalisation:
        query = query.options(
            joinedload('template_history')
        )
    return query.order_by(desc(Notification.created_at)).paginate(
        page=page,
        per_page=page_size
    )


def _filter_query(query, filter_dict=None):
    if filter_dict is None:
        filter_dict = MultiDict()
    else:
        filter_dict = MultiDict(filter_dict)
    statuses = filter_dict.getlist('status') if 'status' in filter_dict else None
    if statuses:
        query = query.filter(Notification.status.in_(statuses))
    template_types = filter_dict.getlist('template_type') if 'template_type' in filter_dict else None
    if template_types:
        query = query.join(Template).filter(Template.template_type.in_(template_types))
    return query


@statsd(namespace="dao")
def delete_notifications_created_more_than_a_week_ago(status):
    seven_days_ago = date.today() - timedelta(days=7)
    deleted = db.session.query(Notification).filter(
        func.date(Notification.created_at) < seven_days_ago,
        Notification.status == status
    ).delete(synchronize_session='fetch')
    db.session.commit()
    return deleted<|MERGE_RESOLUTION|>--- conflicted
+++ resolved
@@ -33,20 +33,6 @@
 from app.statsd_decorators import statsd
 
 
-@statsd(namespace="dao")
-<<<<<<< HEAD
-=======
-def dao_get_notification_statistics_for_service(service_id, limit_days=None):
-    query_filter = [NotificationStatistics.service_id == service_id]
-    if limit_days is not None:
-        query_filter.append(NotificationStatistics.day >= days_ago(limit_days))
-    return NotificationStatistics.query.filter(*query_filter)\
-        .order_by(desc(NotificationStatistics.day))\
-        .all()
-
-
-@statsd(namespace="dao")
->>>>>>> cf14c97e
 def dao_get_notification_statistics_for_service_and_day(service_id, day):
     # only used by stat-updating code in tasks.py
     return NotificationStatistics.query.filter_by(
