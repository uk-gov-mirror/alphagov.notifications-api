from datetime import datetime

from flask import current_app

from notifications_utils.recipients import (
    get_international_phone_info,
    validate_and_format_phone_number,
    format_email_address
)

from app import redis_store
from app.celery import provider_tasks
from notifications_utils.clients import redis
<<<<<<< HEAD

from app.config import QueueNames
from app.dao.notifications_dao import dao_create_notification, dao_delete_notifications_and_history_by_id
from app.models import SMS_TYPE, Notification, KEY_TYPE_TEST, EMAIL_TYPE
=======
from app.dao.notifications_dao import (dao_create_notification,
                                       dao_delete_notifications_and_history_by_id,
                                       dao_created_scheduled_notification)
from app.models import SMS_TYPE, Notification, KEY_TYPE_TEST, EMAIL_TYPE, ScheduledNotification
>>>>>>> c59746a4
from app.v2.errors import BadRequestError, SendNotificationToQueueError
from app.utils import get_template_instance, cache_key_for_service_template_counter, convert_bst_to_utc


def create_content_for_notification(template, personalisation):
    template_object = get_template_instance(template.__dict__, personalisation)
    check_placeholders(template_object)

    return template_object


def check_placeholders(template_object):
    if template_object.missing_data:
        message = 'Template missing personalisation: {}'.format(", ".join(template_object.missing_data))
        raise BadRequestError(fields=[{'template': message}], message=message)


def persist_notification(
    template_id,
    template_version,
    recipient,
    service,
    personalisation,
    notification_type,
    api_key_id,
    key_type,
    created_at=None,
    job_id=None,
    job_row_number=None,
    reference=None,
    client_reference=None,
    notification_id=None,
    simulated=False
):

    notification_created_at = created_at or datetime.utcnow()

    notification = Notification(
        id=notification_id,
        template_id=template_id,
        template_version=template_version,
        to=recipient,
        service_id=service.id,
        service=service,
        personalisation=personalisation,
        notification_type=notification_type,
        api_key_id=api_key_id,
        key_type=key_type,
        created_at=notification_created_at,
        job_id=job_id,
        job_row_number=job_row_number,
        client_reference=client_reference,
        reference=reference
    )

    if notification_type == SMS_TYPE:
        formatted_recipient = validate_and_format_phone_number(recipient, international=True)
        recipient_info = get_international_phone_info(formatted_recipient)
        notification.normalised_to = formatted_recipient
        notification.international = recipient_info.international
        notification.phone_prefix = recipient_info.country_prefix
        notification.rate_multiplier = recipient_info.billable_units
    elif notification_type == EMAIL_TYPE:
        notification.normalised_to = format_email_address(notification.to)

    # if simulated create a Notification model to return but do not persist the Notification to the dB
    if not simulated:
        dao_create_notification(notification)
        if key_type != KEY_TYPE_TEST:
            if redis_store.get(redis.daily_limit_cache_key(service.id)):
                redis_store.incr(redis.daily_limit_cache_key(service.id))
            if redis_store.get_all_from_hash(cache_key_for_service_template_counter(service.id)):
                redis_store.increment_hash_value(cache_key_for_service_template_counter(service.id), template_id)
        current_app.logger.info(
            "{} {} created at {}".format(notification_type, notification_id, notification_created_at)
        )
    return notification


def send_notification_to_queue(notification, research_mode, queue=None):
    if research_mode or notification.key_type == KEY_TYPE_TEST:
        queue = QueueNames.RESEARCH_MODE
    elif not queue:
        queue = QueueNames.SEND

    if notification.notification_type == SMS_TYPE:
        deliver_task = provider_tasks.deliver_sms
    if notification.notification_type == EMAIL_TYPE:
        deliver_task = provider_tasks.deliver_email

    try:
        deliver_task.apply_async([str(notification.id)], queue=queue)
    except Exception as e:
        current_app.logger.exception(e)
        dao_delete_notifications_and_history_by_id(notification.id)
        raise SendNotificationToQueueError()

    current_app.logger.info(
        "{} {} sent to the {} queue for delivery".format(notification.notification_type,
                                                         notification.id,
                                                         queue))


def simulated_recipient(to_address, notification_type):
    if notification_type == SMS_TYPE:
        formatted_simulated_numbers = [
            validate_and_format_phone_number(number) for number in current_app.config['SIMULATED_SMS_NUMBERS']
        ]
        return to_address in formatted_simulated_numbers
    else:
        return to_address in current_app.config['SIMULATED_EMAIL_ADDRESSES']


def persist_scheduled_notification(notification_id, scheduled_for):
    scheduled_datetime = convert_bst_to_utc(datetime.strptime(scheduled_for, "%Y-%m-%d %H:%M"))
    scheduled_notification = ScheduledNotification(notification_id=notification_id,
                                                   scheduled_for=scheduled_datetime)
    dao_created_scheduled_notification(scheduled_notification)<|MERGE_RESOLUTION|>--- conflicted
+++ resolved
@@ -11,17 +11,12 @@
 from app import redis_store
 from app.celery import provider_tasks
 from notifications_utils.clients import redis
-<<<<<<< HEAD
 
 from app.config import QueueNames
-from app.dao.notifications_dao import dao_create_notification, dao_delete_notifications_and_history_by_id
-from app.models import SMS_TYPE, Notification, KEY_TYPE_TEST, EMAIL_TYPE
-=======
+from app.models import SMS_TYPE, Notification, KEY_TYPE_TEST, EMAIL_TYPE, ScheduledNotification
 from app.dao.notifications_dao import (dao_create_notification,
                                        dao_delete_notifications_and_history_by_id,
                                        dao_created_scheduled_notification)
-from app.models import SMS_TYPE, Notification, KEY_TYPE_TEST, EMAIL_TYPE, ScheduledNotification
->>>>>>> c59746a4
 from app.v2.errors import BadRequestError, SendNotificationToQueueError
 from app.utils import get_template_instance, cache_key_for_service_template_counter, convert_bst_to_utc
 
