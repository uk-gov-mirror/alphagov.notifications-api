import uuid

from flask import (
    Blueprint,
    jsonify,
    request
)
<<<<<<< HEAD
from itsdangerous import URLSafeSerializer
from app import notify_alpha_client
from app import api_user
from app.dao import (templates_dao, services_dao)
import re
from app import celery
=======
>>>>>>> ea22e534

from app import api_user
from app.aws_sqs import add_notification_to_queue
from app.dao import (templates_dao)
from app.schemas import (
    email_notification_schema, sms_template_notification_schema)

notifications = Blueprint('notifications', __name__)


@notifications.route('/<notification_id>', methods=['GET'])
def get_notifications(notification_id):
    # TODO return notification id details
    return jsonify({'id': notification_id}), 200


@celery.task(name="make-sms", bind="True")
def send_sms(self, to, template):
    print('Executing task id {0.id}, args: {0.args!r} kwargs: {0.kwargs!r}'.format(self.request))
    from time import sleep
    sleep(0.5)
    print('finished')
    #notify_alpha_client.send_sms(mobile_number=to, message=template)


@notifications.route('/sms', methods=['POST'])
def create_sms_notification():
<<<<<<< HEAD
    notification = request.get_json()['notification']
    errors = {}
    to, to_errors = validate_to(notification)
    if to_errors['to']:
        errors.update(to_errors)

    # TODO: should create a different endpoint for the admin client to send verify codes.
    if api_user['client'] == current_app.config.get('ADMIN_CLIENT_USER_NAME'):
        content, content_errors = validate_content_for_admin_client(notification)
        if content_errors['content']:
            errors.update(content_errors)
        if errors:
            return jsonify(result="error", message=errors), 400

        return jsonify(notify_alpha_client.send_sms(mobile_number=to, message=content)), 200

    else:
        to, restricted_errors = validate_to_for_service(to, api_user['client'])
        if restricted_errors['restricted']:
            errors.update(restricted_errors)

        template, template_errors = validate_template(notification, api_user['client'])
        if template_errors['template']:
            errors.update(template_errors)
        if errors:
            return jsonify(result="error", message=errors), 400

        # add notification to the queue
        service = services_dao.get_model_services(api_user['client'], _raise=False)
        #_add_notification_to_queue(template.id, service, 'sms', to)
        send_sms.apply_async((to, template.content), queue=str(service.id))
        return jsonify(success=True)  # notify_alpha_client.send_sms(mobile_number=to, message=template.content)), 200
=======
    resp_json = request.get_json()

    notification, errors = sms_template_notification_schema.load(resp_json)
    if errors:
        return jsonify(result="error", message=errors), 400

    add_notification_to_queue(api_user['client'], notification['template'], 'sms', notification)
    # TODO data to be returned
    return jsonify({}), 204
>>>>>>> ea22e534


@notifications.route('/email', methods=['POST'])
def create_email_notification():
    resp_json = request.get_json()
    notification, errors = email_notification_schema.load(resp_json)
    if errors:
        return jsonify(result="error", message=errors), 400
    add_notification_to_queue(api_user['client'], "admin", 'email', notification)
    # TODO data to be returned
    return jsonify({}), 204


@notifications.route('/sms/service/<service_id>', methods=['POST'])
def create_sms_for_service(service_id):

    resp_json = request.get_json()

    notification, errors = sms_template_notification_schema.load(resp_json)
    if errors:
        return jsonify(result="error", message=errors), 400

<<<<<<< HEAD
    return jsonify(notify_alpha_client.send_email(
        notification['to'],
        notification['message'],
        notification['from'],
        notification['subject']))


def validate_to_for_service(mob, service_id):
    errors = {"restricted": []}
    service = services_dao.get_model_services(service_id=service_id)
    if service.restricted:
        valid = False
        for usr in service.users:
            if mob == usr.mobile_number:
                valid = True
                break
        if not valid:
            errors['restricted'].append('Invalid phone number for restricted service')
    return mob, errors


def validate_to(json_body):
    errors = {"to": []}
    mob = json_body.get('to', None)
    if not mob:
        errors['to'].append('Required data missing')
    else:
        if not mobile_regex.match(mob):
            errors['to'].append('invalid phone number, must be of format +441234123123')
    return mob, errors


def validate_template(json_body, service_id):
    errors = {"template": []}
    template_id = json_body.get('template', None)
    template = ''
    if not template_id:
        errors['template'].append('Required data missing')
    else:
        try:
            template = templates_dao.get_model_templates(
                template_id=json_body['template'],
                service_id=service_id)
        except:
            errors['template'].append("Unable to load template.")
    return template, errors


def validate_content_for_admin_client(json_body):
    errors = {"content": []}
    content = json_body.get('template', None)
    if not content:
        errors['content'].append('Required content')

    return content, errors


def validate_required_and_something(json_body, field):
    errors = []
    if field not in json_body and json_body[field]:
        errors.append('Required data for field.')
    return {field: errors} if errors else None


def _add_notification_to_queue(template_id, service, msg_type, to):
    q = boto3.resource('sqs', region_name=current_app.config['AWS_REGION']).create_queue(
        QueueName=str(service.id))
    import uuid
    message_id = str(uuid.uuid4())
    notification = json.dumps({'message_id': message_id,
                               'service_id': str(service.id),
                               'to': to,
                               'message_type': msg_type,
                               'template_id': template_id})
    serializer = URLSafeSerializer(current_app.config.get('SECRET_KEY'))
    encrypted = serializer.dumps(notification, current_app.config.get('DANGEROUS_SALT'))
    q.send_message(MessageBody=encrypted,
                   MessageAttributes={'type': {'StringValue': msg_type, 'DataType': 'String'},
                                      'message_id': {'StringValue': message_id, 'DataType': 'String'},
                                      'service_id': {'StringValue': str(service.id), 'DataType': 'String'},
                                      'template_id': {'StringValue': str(template_id), 'DataType': 'String'}})
=======
    template_id = notification['template']
    job_id = notification['job']

    # TODO: job/job_id is in notification and can used to update job status

    # TODO: remove once beta is reading notifications from the queue
    template = templates_dao.get_model_templates(template_id)

    if template.service.id != uuid.UUID(service_id):
        message = "Invalid template: id {} for service id: {}".format(template.id, service_id)
        return jsonify(result="error", message=message), 400

    add_notification_to_queue(service_id, template_id, 'sms', notification)
    # TODO data to be returned
    return jsonify({}), 204
>>>>>>> ea22e534
<|MERGE_RESOLUTION|>--- conflicted
+++ resolved
@@ -5,15 +5,6 @@
     jsonify,
     request
 )
-<<<<<<< HEAD
-from itsdangerous import URLSafeSerializer
-from app import notify_alpha_client
-from app import api_user
-from app.dao import (templates_dao, services_dao)
-import re
-from app import celery
-=======
->>>>>>> ea22e534
 
 from app import api_user
 from app.aws_sqs import add_notification_to_queue
@@ -30,51 +21,8 @@
     return jsonify({'id': notification_id}), 200
 
 
-@celery.task(name="make-sms", bind="True")
-def send_sms(self, to, template):
-    print('Executing task id {0.id}, args: {0.args!r} kwargs: {0.kwargs!r}'.format(self.request))
-    from time import sleep
-    sleep(0.5)
-    print('finished')
-    #notify_alpha_client.send_sms(mobile_number=to, message=template)
-
-
 @notifications.route('/sms', methods=['POST'])
 def create_sms_notification():
-<<<<<<< HEAD
-    notification = request.get_json()['notification']
-    errors = {}
-    to, to_errors = validate_to(notification)
-    if to_errors['to']:
-        errors.update(to_errors)
-
-    # TODO: should create a different endpoint for the admin client to send verify codes.
-    if api_user['client'] == current_app.config.get('ADMIN_CLIENT_USER_NAME'):
-        content, content_errors = validate_content_for_admin_client(notification)
-        if content_errors['content']:
-            errors.update(content_errors)
-        if errors:
-            return jsonify(result="error", message=errors), 400
-
-        return jsonify(notify_alpha_client.send_sms(mobile_number=to, message=content)), 200
-
-    else:
-        to, restricted_errors = validate_to_for_service(to, api_user['client'])
-        if restricted_errors['restricted']:
-            errors.update(restricted_errors)
-
-        template, template_errors = validate_template(notification, api_user['client'])
-        if template_errors['template']:
-            errors.update(template_errors)
-        if errors:
-            return jsonify(result="error", message=errors), 400
-
-        # add notification to the queue
-        service = services_dao.get_model_services(api_user['client'], _raise=False)
-        #_add_notification_to_queue(template.id, service, 'sms', to)
-        send_sms.apply_async((to, template.content), queue=str(service.id))
-        return jsonify(success=True)  # notify_alpha_client.send_sms(mobile_number=to, message=template.content)), 200
-=======
     resp_json = request.get_json()
 
     notification, errors = sms_template_notification_schema.load(resp_json)
@@ -84,7 +32,6 @@
     add_notification_to_queue(api_user['client'], notification['template'], 'sms', notification)
     # TODO data to be returned
     return jsonify({}), 204
->>>>>>> ea22e534
 
 
 @notifications.route('/email', methods=['POST'])
@@ -107,89 +54,6 @@
     if errors:
         return jsonify(result="error", message=errors), 400
 
-<<<<<<< HEAD
-    return jsonify(notify_alpha_client.send_email(
-        notification['to'],
-        notification['message'],
-        notification['from'],
-        notification['subject']))
-
-
-def validate_to_for_service(mob, service_id):
-    errors = {"restricted": []}
-    service = services_dao.get_model_services(service_id=service_id)
-    if service.restricted:
-        valid = False
-        for usr in service.users:
-            if mob == usr.mobile_number:
-                valid = True
-                break
-        if not valid:
-            errors['restricted'].append('Invalid phone number for restricted service')
-    return mob, errors
-
-
-def validate_to(json_body):
-    errors = {"to": []}
-    mob = json_body.get('to', None)
-    if not mob:
-        errors['to'].append('Required data missing')
-    else:
-        if not mobile_regex.match(mob):
-            errors['to'].append('invalid phone number, must be of format +441234123123')
-    return mob, errors
-
-
-def validate_template(json_body, service_id):
-    errors = {"template": []}
-    template_id = json_body.get('template', None)
-    template = ''
-    if not template_id:
-        errors['template'].append('Required data missing')
-    else:
-        try:
-            template = templates_dao.get_model_templates(
-                template_id=json_body['template'],
-                service_id=service_id)
-        except:
-            errors['template'].append("Unable to load template.")
-    return template, errors
-
-
-def validate_content_for_admin_client(json_body):
-    errors = {"content": []}
-    content = json_body.get('template', None)
-    if not content:
-        errors['content'].append('Required content')
-
-    return content, errors
-
-
-def validate_required_and_something(json_body, field):
-    errors = []
-    if field not in json_body and json_body[field]:
-        errors.append('Required data for field.')
-    return {field: errors} if errors else None
-
-
-def _add_notification_to_queue(template_id, service, msg_type, to):
-    q = boto3.resource('sqs', region_name=current_app.config['AWS_REGION']).create_queue(
-        QueueName=str(service.id))
-    import uuid
-    message_id = str(uuid.uuid4())
-    notification = json.dumps({'message_id': message_id,
-                               'service_id': str(service.id),
-                               'to': to,
-                               'message_type': msg_type,
-                               'template_id': template_id})
-    serializer = URLSafeSerializer(current_app.config.get('SECRET_KEY'))
-    encrypted = serializer.dumps(notification, current_app.config.get('DANGEROUS_SALT'))
-    q.send_message(MessageBody=encrypted,
-                   MessageAttributes={'type': {'StringValue': msg_type, 'DataType': 'String'},
-                                      'message_id': {'StringValue': message_id, 'DataType': 'String'},
-                                      'service_id': {'StringValue': str(service.id), 'DataType': 'String'},
-                                      'template_id': {'StringValue': str(template_id), 'DataType': 'String'}})
-=======
     template_id = notification['template']
     job_id = notification['job']
 
@@ -204,5 +68,4 @@
 
     add_notification_to_queue(service_id, template_id, 'sms', notification)
     # TODO data to be returned
-    return jsonify({}), 204
->>>>>>> ea22e534
+    return jsonify({}), 204