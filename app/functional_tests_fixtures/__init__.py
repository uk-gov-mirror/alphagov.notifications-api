import os
<<<<<<< HEAD
import random
=======
from datetime import datetime
>>>>>>> 11dfcce7
from uuid import uuid4

import boto3
from flask import current_app
from sqlalchemy.exc import NoResultFound

from app.constants import (
    CAN_ASK_TO_JOIN_SERVICE,
    EDIT_FOLDER_PERMISSIONS,
    EMAIL_AUTH,
    EXTRA_LETTER_FORMATTING,
    INBOUND_SMS_TYPE,
    SECOND_CLASS,
    SEND_EMAILS,
    SEND_LETTERS,
    SEND_TEXTS,
    VIEW_ACTIVITY,
)
from app.dao.annual_billing_dao import (
    set_default_free_allowance_for_service,
)
from app.dao.api_key_dao import (
    get_model_api_keys,
    save_model_api_key,
)
from app.dao.inbound_numbers_dao import (
    dao_get_inbound_number_for_service,
    dao_set_inbound_number_to_service,
)
from app.dao.inbound_sms_dao import dao_create_inbound_sms, dao_get_inbound_sms_for_service
from app.dao.organisation_dao import (
    dao_create_organisation,
    dao_get_organisation_by_id,
    dao_get_organisations_by_partial_name,
    dao_update_organisation,
)
from app.dao.permissions_dao import permission_dao
from app.dao.service_email_reply_to_dao import (
    add_reply_to_email_address_for_service,
    dao_get_reply_to_by_service_id,
)
from app.dao.service_inbound_api_dao import get_service_inbound_api_for_service, save_service_inbound_api
from app.dao.service_letter_contact_dao import add_letter_contact_for_service, dao_get_letter_contacts_by_service_id
from app.dao.service_permissions_dao import (
    dao_add_service_permission,
    dao_fetch_service_permissions,
)
from app.dao.service_sms_sender_dao import (
    dao_add_sms_sender_for_service,
    dao_get_sms_senders_by_service_id,
)
from app.dao.services_dao import (
    dao_add_user_to_service,
    dao_create_service,
    dao_fetch_service_by_id,
    get_services_by_partial_name,
)
from app.dao.templates_dao import dao_create_template, dao_get_all_templates_for_service
from app.dao.users_dao import get_user_by_email, save_model_user
from app.models import (
    InboundNumber,
    InboundSms,
    Organisation,
    Permission,
    Service,
    ServiceEmailReplyTo,
    ServiceInboundApi,
    User,
)
from app.schemas import api_key_schema, template_schema

"""
This function creates a set of database fixtures that functional tests use to run against.

It is intended for use in non-production environments only.

The function will create all the database rows required for the functional tests and output
an environment file that the functional tests can use to execute against the environment.

The environment file can be outputted to a file or uploaded to AWS SSM. The file is intended
for local testing, and SSM is for the pipeline.
"""


def apply_fixtures():
    functional_test_password = str(uuid4())
    functional_test_env_file = os.getenv("FUNCTIONAL_TEST_ENV_FILE", "/tmp/functional_test_env.sh")
    request_bin_api_token = os.getenv("REQUEST_BIN_API_TOKEN")
    environment = current_app.config["NOTIFY_ENVIRONMENT"]
    test_email_username = os.getenv("TEST_EMAIL_USERNAME", "notify-tests-preview")
    email_domain = "digital.cabinet-office.gov.uk"
    function_tests_govuk_key_name = "govuk_notify"
    function_tests_live_key_name = "functional_tests_service_live_key"
    function_tests_test_key_name = "functional_tests_service_test_key"
    govuk_service_id = current_app.config["NOTIFY_SERVICE_ID"]
    ssm_upload_path = os.getenv("SSM_UPLOAD_PATH")

    current_app.logger.info("Creating functional test fixtures for %s:", environment)

    current_app.logger.info("--> Ensure organisation exists")
    org = _create_organiation(email_domain)

    current_app.logger.info("--> Ensure users exists")
    func_test_user = _create_user(
        name="Functional Tests",
        email_address=f"{test_email_username}+{environment}@{email_domain}",
        password=functional_test_password,
        mobile_number="07700900001",
    )
    email_auth_user = _create_user(
        name="Functional Tests Email Auth",
        email_address=f"{test_email_username}+{environment}-email-auth@{email_domain}",
        password=functional_test_password,
        auth_type="email_auth",
    )
    service_admin_user = _create_user(
        name="Preview admin tests user",
        email_address=f"{test_email_username}+{environment}-admin-tests@{email_domain}",
        password=functional_test_password,
        organisations=[dao_get_organisation_by_id(org.id)],
        mobile_number="07700900501",
    )

    current_app.logger.info("--> Ensure service exists")

    for counter in range(301, 500):
        service2 = _create_service2(org.id, service_admin_user, uuid4())
        current_app.logger.info("%s %f", service2.id, counter)

    service = _create_service(org.id, service_admin_user)

    current_app.logger.info("--> Ensure users are added to service")
    dao_add_user_to_service(service, service_admin_user)
    dao_add_user_to_service(service, email_auth_user)

    _grant_permissions(service, email_auth_user)

    current_app.logger.info("--> Ensure api keys exists")
    api_key_notify = _create_api_key(function_tests_govuk_key_name, govuk_service_id, service_admin_user.id, "normal")
    api_key_live_key = _create_api_key(function_tests_live_key_name, service.id, service_admin_user.id, "normal")
    api_key_test_key = _create_api_key(function_tests_test_key_name, service.id, service_admin_user.id, "test")

    current_app.logger.info("--> Ensure inbound number exists")
    inbound_number_id = _create_inbound_numbers(service.id, service_admin_user.id)

    current_app.logger.info("--> Ensure service letter contact exists")
    letter_contact = _create_service_letter_contact(
        service.id,
        (
            "Government Digital Service\n"
            "The White Chapel Building\n"
            "10 Whitechapel High Street\n"
            "London\n"
            "E1 8QS\n"
            "United Kingdom"
        ),
        True,
    )

    template1_id = _create_email_template(service, service_admin_user.id)
    template2_id = _create_sms_template(service, service_admin_user.id)
    template3_id = _create_letter_template(service, service_admin_user.id, letter_contact.id)

    current_app.logger.info("--> Ensure service email reply to exists")
    _create_service_email_reply_to(
        service.id, f"{test_email_username}+{environment}-reply-to-default@{email_domain}", True
    )
    email_reply_to = _create_service_email_reply_to(
        service.id, f"{test_email_username}+{environment}-reply-to@{email_domain}", False
    )

    current_app.logger.info("--> Ensure service permissions exists")
    _create_service_permissions(service.id)

    current_app.logger.info("--> Ensure service sms senders exists")
    _create_service_sms_senders(service.id, "07700900500", True, inbound_number_id)
    sms_sender = _create_service_sms_senders(service.id, "func tests", False, None)

    current_app.logger.info("--> Ensure service inbound api exists")
    _create_service_inbound_api(service.id, service_admin_user.id)

    current_app.logger.info("--> Ensure dummy inbound SMS objects exist")
    _create_inbound_sms(service, 3)

    functional_test_config = f"""

export FUNCTIONAL_TESTS_API_HOST={current_app.config['API_HOST_NAME']}
export FUNCTIONAL_TESTS_ADMIN_HOST={current_app.config['ADMIN_BASE_URL']}

export ENVIRONMENT={current_app.config['NOTIFY_ENVIRONMENT']}

export FUNCTIONAL_TEST_EMAIL={func_test_user.email_address}
export FUNCTIONAL_TEST_PASSWORD={functional_test_password}
export TEST_NUMBER=07700900001

export NOTIFY_SERVICE_API_KEY='{function_tests_govuk_key_name}-{govuk_service_id}-{api_key_notify.secret}'

export FUNCTIONAL_TESTS_SERVICE_EMAIL='{service_admin_user.email_address}'
export FUNCTIONAL_TESTS_SERVICE_EMAIL_AUTH_ACCOUNT='{email_auth_user.email_address}'
export FUNCTIONAL_TESTS_SERVICE_EMAIL_PASSWORD={functional_test_password}
export FUNCTIONAL_TESTS_SERVICE_NUMBER=07700900501

export FUNCTIONAL_TESTS_SERVICE_ID='{service.id}'
export FUNCTIONAL_TESTS_SERVICE_NAME='{service.name}'
export FUNCTIONAL_TESTS_ORGANISATION_ID='{org.id}'
export FUNCTIONAL_TESTS_SERVICE_API_KEY='{function_tests_live_key_name}-{service.id}-{api_key_live_key.secret}'
export FUNCTIONAL_TESTS_SERVICE_API_TEST_KEY='{function_tests_test_key_name}-{service.id}-{api_key_test_key.secret}'
export FUNCTIONAL_TESTS_API_AUTH_SECRET='{current_app.config['INTERNAL_CLIENT_API_KEYS']['notify-functional-tests'][0]}'

export FUNCTIONAL_TESTS_SERVICE_EMAIL_REPLY_TO='{test_email_username}+{environment}-reply-to@{email_domain}'
export FUNCTIONAL_TESTS_SERVICE_EMAIL_REPLY_TO_ID='{email_reply_to.id}'
export FUNCTIONAL_TESTS_SERVICE_SMS_SENDER_ID='{sms_sender.id}'
export FUNCTIONAL_TESTS_SERVICE_INBOUND_NUMBER=07700900500

export FUNCTIONAL_TEST_SMS_TEMPLATE_ID={template2_id}
export FUNCTIONAL_TEST_EMAIL_TEMPLATE_ID={template1_id}
export FUNCTIONAL_TEST_LETTER_TEMPLATE_ID={template3_id}

export MMG_INBOUND_SMS_USERNAME={current_app.config['MMG_INBOUND_SMS_USERNAME'][0]}
export MMG_INBOUND_SMS_AUTH={current_app.config['MMG_INBOUND_SMS_AUTH'][0]}

export REQUEST_BIN_API_TOKEN={request_bin_api_token}

"""

    if functional_test_env_file != "":
        with open(functional_test_env_file, "w") as f:
            f.write(functional_test_config)

    if ssm_upload_path:
        ssm = boto3.client("ssm")
        response = ssm.put_parameter(
            Name=ssm_upload_path,
            Value=functional_test_config,
            Type="SecureString",
            Overwrite=True,
        )

        if response["ResponseMetadata"]["HTTPStatusCode"] != 200:
            raise Exception("Failed to upload to SSM")

    current_app.logger.info("--> Functional test fixtures completed successfully")


def _create_user(name, email_address, password, auth_type="sms_auth", organisations=None, mobile_number=None):
    if organisations is None:
        organisations = []
    user = None
    try:
        user = get_user_by_email(email_address)
    except NoResultFound:
        user = User()
        user.name = name
        user.email_address = email_address
        user.mobile_number = mobile_number
        user.auth_type = auth_type

        user.organisations = organisations

        save_model_user(user, password=password, validated_email_access=True)

    user.state = "active"
    user.auth_type = auth_type
    save_model_user(user, password=password)

    return user


def _create_organiation(email_domain, org_name="Functional Tests Org"):

    organisations = dao_get_organisations_by_partial_name(org_name)

    org = None
    for organisation in organisations:
        if organisation.name == org_name:
            org = organisation

    if org is None:

        data = {"name": org_name, "active": True, "crown": False, "organisation_type": "central"}

        org = Organisation(**data)

        dao_create_organisation(org)

    org.set_permissions_list([CAN_ASK_TO_JOIN_SERVICE])
    dao_update_organisation(org.id, domains=[email_domain], can_approve_own_go_live_requests=True)

    return org


def _create_service2(org_id, user, counter):

    data = {
        "name": f"Functional Tests {counter}",
        "restricted": False,
        "organisation_id": org_id,
        "organisation_type": "central",
        "created_by": user.id,
        "sms_message_limit": 1000,
        "letter_message_limit": 1000,
        "email_message_limit": 1000,
        "contact_link": current_app.config["ADMIN_BASE_URL"],
        "go_live_at": "2017-04-01 11:09:00.061258",
    }
    service = Service.from_json(data)
    dao_create_service(service, user)

    set_default_free_allowance_for_service(service=service, year_start=None)

    return service


def _create_service(org_id, user, service_name="Functional Tests"):

    services = get_services_by_partial_name(service_name)

    service = None
    for service in services:
        if service.name == service_name:
            service = service

    if service is None:

        data = {
            "name": service_name,
            "restricted": False,
            "organisation_id": org_id,
            "organisation_type": "central",
            "created_by": user.id,
            "sms_message_limit": 1000,
            "letter_message_limit": 1000,
            "email_message_limit": 1000,
            "contact_link": current_app.config["ADMIN_BASE_URL"],
        }
        service = Service.from_json(data)
        dao_create_service(service, user)

    set_default_free_allowance_for_service(service=service, year_start=None)

    return service


def _grant_permissions(service, user):

    permission_list = [
        Permission(service_id=service.id, user_id=user.id, permission=SEND_LETTERS),
        Permission(service_id=service.id, user_id=user.id, permission=VIEW_ACTIVITY),
        Permission(service_id=service.id, user_id=user.id, permission=SEND_TEXTS),
        Permission(service_id=service.id, user_id=user.id, permission=SEND_EMAILS),
    ]

    permission_dao.set_user_service_permission(user, service, permission_list, _commit=True, replace=True)


def _create_api_key(name, service_id, user_id, key_type="normal"):

    api_keys = get_model_api_keys(service_id=service_id)
    for key in api_keys:
        if key.name == name:
            return key

    request = {"created_by": user_id, "key_type": key_type, "name": name}

    fetched_service = dao_fetch_service_by_id(service_id=service_id)
    valid_api_key = api_key_schema.load(request)
    valid_api_key.service = fetched_service
    save_model_api_key(valid_api_key)

    return valid_api_key


def _create_inbound_numbers(service_id, user_id, number="07700900", provider="mmg"):

    inbound_number = dao_get_inbound_number_for_service(service_id=service_id)

    if inbound_number is not None:
        return inbound_number.id

    inbound_number = InboundNumber()
    inbound_number.number = number + str(random.randrange(1000))
    inbound_number.provider = provider
    inbound_number.service_id = service_id
    inbound_number.active = True
    inbound_number.created_by = user_id

    dao_set_inbound_number_to_service(service_id, inbound_number)

    return inbound_number.id


def _create_service_letter_contact(service_id, contact_block, is_default):

    letter_contacts = dao_get_letter_contacts_by_service_id(service_id)

    for letter_contact in letter_contacts:
        if letter_contact.contact_block == contact_block:
            return letter_contact

    return add_letter_contact_for_service(service_id, contact_block, is_default)


def _create_email_template(service, user_id):
    name = "Functional Tests - CSV Email Template with Build ID"

    templates = dao_get_all_templates_for_service(service_id=service.id)

    for template in templates:
        if template.name == name:
            return template.id

    data = {
        "name": name,
        "template_type": "email",
        "content": "The quick brown fox jumped over the lazy dog. Build id: ((build_id)).",
        "subject": "Functional Tests - CSV Email",
        "created_by": user_id,
    }

    new_template = template_schema.load(data)

    new_template.service = service

    dao_create_template(new_template)

    return new_template.id


def _create_sms_template(service, user_id):
    name = "Functional Tests - CSV SMS Template with Build ID"

    templates = dao_get_all_templates_for_service(service_id=service.id)

    for template in templates:
        if template.name == name:
            return template.id

    data = {
        "name": "Functional Tests - CSV SMS Template with Build ID",
        "template_type": "sms",
        "content": "The quick brown fox jumped over the lazy dog. Build id: ((build_id)).",
        "created_by": user_id,
    }

    new_template = template_schema.load(data)

    new_template.service = service

    dao_create_template(new_template)

    return new_template.id


def _create_letter_template(service, user_id, letter_contact_id):

    name = "Functional Tests - CSV Letter Template with Build ID and Letter Contact"

    templates = dao_get_all_templates_for_service(service_id=service.id)

    for template in templates:
        if template.name == name:
            return template.id

    data = {
        "name": name,
        "template_type": "letter",
        "content": "The quick brown fox jumped over the lazy dog. Build id: ((build_id)).",
        "subject": "Functional Tests - CSV Letter",
        "created_by": user_id,
    }

    new_template = template_schema.load(data)

    new_template.service = service
    new_template.postage = SECOND_CLASS
    new_template.service_letter_contact_id = letter_contact_id

    dao_create_template(new_template)

    return new_template.id


def _create_service_email_reply_to(service_id, email_address, is_default):

    service_email_reply_tos = dao_get_reply_to_by_service_id(service_id=service_id)

    for service_email_reply_to in service_email_reply_tos:
        if service_email_reply_to.email_address == email_address:
            return service_email_reply_to

    service_email_reply_to = ServiceEmailReplyTo()

    service_email_reply_to.service_id = service_id
    service_email_reply_to.is_default = is_default
    service_email_reply_to.email_address = email_address

    return add_reply_to_email_address_for_service(service_id, email_address, is_default)


def _create_service_permissions(service_id, permissions=None):
    if permissions is None:
        permissions = [EDIT_FOLDER_PERMISSIONS, EXTRA_LETTER_FORMATTING, INBOUND_SMS_TYPE, EMAIL_AUTH]

    service_permissions = dao_fetch_service_permissions(service_id)

    for permission in permissions:
        found = False
        for service_permission in service_permissions:
            if service_permission.permission == permission:
                found = True

        if not found:
            dao_add_service_permission(service_id, permission)


def _create_service_sms_senders(service_id, sms_sender, is_default, inbound_number_id):

    service_sms_senders = dao_get_sms_senders_by_service_id(service_id)

    for service_sms_sender in service_sms_senders:
        if service_sms_sender.sms_sender == sms_sender:
            return service_sms_sender

    return dao_add_sms_sender_for_service(service_id, sms_sender, is_default, inbound_number_id)


def _create_service_inbound_api(service_id, user_id):

    inbound_api = get_service_inbound_api_for_service(service_id)

    if inbound_api is None:
        inbound_api = ServiceInboundApi(
            service_id=service_id, url="https://5c6b93352e82dab5d82d02e5178c2d57.m.pipedream.net", updated_by_id=user_id
        )

    inbound_api.bearer_token = "1234567890"

    save_service_inbound_api(inbound_api)


def _create_inbound_sms(service, count):

    num_existing = len(dao_get_inbound_sms_for_service(service.id, limit=count))

    for _ in range(num_existing, count):
        dao_create_inbound_sms(
            InboundSms(
                service=service,
                notify_number=service.get_inbound_number(),
                user_number="00000000000",
                provider_date=datetime.utcnow(),
                provider_reference="SOME-MMG-SPECIFIC-ID",
                content="This is a test message",
                provider="mmg",
            )
        )<|MERGE_RESOLUTION|>--- conflicted
+++ resolved
@@ -1,9 +1,6 @@
 import os
-<<<<<<< HEAD
 import random
-=======
 from datetime import datetime
->>>>>>> 11dfcce7
 from uuid import uuid4
 
 import boto3
