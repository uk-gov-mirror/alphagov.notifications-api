import os

import boto3
import mock
import pytest
from alembic.command import upgrade
from alembic.config import Config
from flask.ext.migrate import Migrate, MigrateCommand
from flask.ext.script import Manager
from sqlalchemy.schema import MetaData

from app import create_app, db


@pytest.fixture(scope='session')
def notify_api(request):
    app = create_app()
    ctx = app.app_context()
    ctx.push()

    def teardown():
        ctx.pop()

    request.addfinalizer(teardown)
    return app


@pytest.fixture(scope='session')
def notify_db(notify_api, request):
    Migrate(notify_api, db)
    Manager(db, MigrateCommand)
    BASE_DIR = os.path.dirname(os.path.dirname(__file__))
    ALEMBIC_CONFIG = os.path.join(BASE_DIR, 'migrations')
    config = Config(ALEMBIC_CONFIG + '/alembic.ini')
    config.set_main_option("script_location", ALEMBIC_CONFIG)

    with notify_api.app_context():
        upgrade(config, 'head')

    def teardown():
        db.session.remove()
        db.engine.execute("drop sequence services_id_seq cascade")
        db.drop_all()
        db.engine.execute("drop table alembic_version")
        db.get_engine(notify_api).dispose()

    request.addfinalizer(teardown)


@pytest.fixture(scope='function')
def notify_db_session(request):
    def teardown():
        db.session.remove()
        for tbl in reversed(meta.sorted_tables):
            if tbl.fullname not in ['roles']:
                db.engine.execute(tbl.delete())

    meta = MetaData(bind=db.engine, reflect=True)
    request.addfinalizer(teardown)


@pytest.fixture(scope='function')
<<<<<<< HEAD
def notify_config(notify_api):
    notify_api.config['NOTIFY_API_ENVIRONMENT'] = 'test'
    notify_api.config.from_object(configs['test'])
    return notify_api.config


@pytest.fixture(scope='function')
=======
>>>>>>> c1e33179
def os_environ(request):
    env_patch = mock.patch('os.environ', {})
    request.addfinalizer(env_patch.stop)

    return env_patch.start()


@pytest.fixture(scope='function')
def sqs_client_conn(request):
    boto3.setup_default_session(region_name='eu-west-1')
    return boto3.resource('sqs')<|MERGE_RESOLUTION|>--- conflicted
+++ resolved
@@ -60,7 +60,6 @@
 
 
 @pytest.fixture(scope='function')
-<<<<<<< HEAD
 def notify_config(notify_api):
     notify_api.config['NOTIFY_API_ENVIRONMENT'] = 'test'
     notify_api.config.from_object(configs['test'])
@@ -68,8 +67,6 @@
 
 
 @pytest.fixture(scope='function')
-=======
->>>>>>> c1e33179
 def os_environ(request):
     env_patch = mock.patch('os.environ', {})
     request.addfinalizer(env_patch.stop)
