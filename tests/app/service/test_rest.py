--- conflicted
+++ resolved
@@ -382,7 +382,7 @@
                 headers=[('Content-Type', 'application/json'), auth_header]
             )
             result = json.loads(response.get_data(as_text=True))
-<<<<<<< HEAD
+            assert response.status_code == 200
             assert result['data'] == []
 
 
@@ -402,8 +402,4 @@
             assert response.status_code == 404
             result = json.loads(response.get_data(as_text=True))
             assert result['result'] == 'error'
-            assert result['message'] == 'Service not found for id: {}'.format(service_id)
-=======
-            assert response.status_code == 200
-            assert result['data'] == []
->>>>>>> ab495d98
+            assert result['message'] == 'Service not found for id: {}'.format(service_id)