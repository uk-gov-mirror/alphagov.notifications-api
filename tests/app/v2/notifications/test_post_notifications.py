import uuid

import pytest
from freezegun import freeze_time

from app.dao.service_sms_sender_dao import dao_update_service_sms_sender
from app.models import (
    ScheduledNotification,
    SCHEDULE_NOTIFICATIONS,
    EMAIL_TYPE,
    SMS_TYPE
)
from flask import json, current_app

from app.models import Notification
from app.schema_validation import validate
from app.v2.errors import RateLimitError
from app.v2.notifications.notification_schemas import post_sms_response, post_email_response
from tests import create_authorization_header
from tests.app.conftest import (
    sample_template as create_sample_template,
    sample_service,
    sample_template_without_email_permission,
    sample_template_without_sms_permission
)

from tests.app.db import (
    create_service,
    create_template,
    create_reply_to_email,
    create_service_sms_sender,
    create_service_with_inbound_number
)


@pytest.mark.parametrize("reference", [None, "reference_from_client"])
def test_post_sms_notification_returns_201(client, sample_template_with_placeholders, mocker, reference):
    mocked = mocker.patch('app.celery.provider_tasks.deliver_sms.apply_async')
    data = {
        'phone_number': '+447700900855',
        'template_id': str(sample_template_with_placeholders.id),
        'personalisation': {' Name': 'Jo'}
    }
    if reference:
        data.update({"reference": reference})
    auth_header = create_authorization_header(service_id=sample_template_with_placeholders.service_id)

    response = client.post(
        path='/v2/notifications/sms',
        data=json.dumps(data),
        headers=[('Content-Type', 'application/json'), auth_header])
    assert response.status_code == 201
    resp_json = json.loads(response.get_data(as_text=True))
    assert validate(resp_json, post_sms_response) == resp_json
    notifications = Notification.query.all()
    assert len(notifications) == 1
    notification_id = notifications[0].id
    assert resp_json['id'] == str(notification_id)
    assert resp_json['reference'] == reference
    assert resp_json['content']['body'] == sample_template_with_placeholders.content.replace("(( Name))", "Jo")
    assert resp_json['content']['from_number'] == current_app.config['FROM_NUMBER']
    assert 'v2/notifications/{}'.format(notification_id) in resp_json['uri']
    assert resp_json['template']['id'] == str(sample_template_with_placeholders.id)
    assert resp_json['template']['version'] == sample_template_with_placeholders.version
    assert 'services/{}/templates/{}'.format(sample_template_with_placeholders.service_id,
                                             sample_template_with_placeholders.id) \
           in resp_json['template']['uri']
    assert not resp_json["scheduled_for"]
    assert mocked.called


def test_post_sms_notification_uses_inbound_number_as_sender(client, notify_db_session, mocker):
    service = create_service_with_inbound_number(inbound_number='1')

    template = create_template(service=service, content="Hello (( Name))\nYour thing is due soon")
    mocked = mocker.patch('app.celery.provider_tasks.deliver_sms.apply_async')
    data = {
        'phone_number': '+447700900855',
        'template_id': str(template.id),
        'personalisation': {' Name': 'Jo'}
    }
    auth_header = create_authorization_header(service_id=service.id)

    response = client.post(
        path='/v2/notifications/sms',
        data=json.dumps(data),
        headers=[('Content-Type', 'application/json'), auth_header])
    assert response.status_code == 201
    resp_json = json.loads(response.get_data(as_text=True))
    assert validate(resp_json, post_sms_response) == resp_json
    notifications = Notification.query.all()
    assert len(notifications) == 1
    notification_id = notifications[0].id
    assert resp_json['id'] == str(notification_id)
    assert resp_json['content']['from_number'] == '1'
    assert notifications[0].reply_to_text == '1'
    mocked.assert_called_once_with([str(notification_id)], queue='send-sms-tasks')


def test_post_sms_notification_returns_201_with_sms_sender_id(
        client, sample_template_with_placeholders, mocker
):
    sms_sender = create_service_sms_sender(service=sample_template_with_placeholders.service, sms_sender='123456')
    mocked = mocker.patch('app.celery.provider_tasks.deliver_sms.apply_async')
    data = {
        'phone_number': '+447700900855',
        'template_id': str(sample_template_with_placeholders.id),
        'personalisation': {' Name': 'Jo'},
        'sms_sender_id': str(sms_sender.id)
    }
    auth_header = create_authorization_header(service_id=sample_template_with_placeholders.service_id)

    response = client.post(
        path='/v2/notifications/sms',
        data=json.dumps(data),
        headers=[('Content-Type', 'application/json'), auth_header])
    assert response.status_code == 201
    resp_json = json.loads(response.get_data(as_text=True))
    assert validate(resp_json, post_sms_response) == resp_json
    assert resp_json['content']['from_number'] == sms_sender.sms_sender
    notifications = Notification.query.all()
    assert len(notifications) == 1
    assert notifications[0].reply_to_text == sms_sender.sms_sender
    mocked.assert_called_once_with([resp_json['id']], queue='send-sms-tasks')


def test_notification_reply_to_text_is_original_value_if_sender_is_changed_after_post_notification(
        client, sample_template, mocker
):
    sms_sender = create_service_sms_sender(service=sample_template.service, sms_sender='123456', is_default=False)
    mocker.patch('app.celery.provider_tasks.deliver_sms.apply_async')
    data = {
        'phone_number': '+447700900855',
        'template_id': str(sample_template.id),
        'sms_sender_id': str(sms_sender.id)
    }
    auth_header = create_authorization_header(service_id=sample_template.service_id)

    response = client.post(
        path='/v2/notifications/sms',
        data=json.dumps(data),
        headers=[('Content-Type', 'application/json'), auth_header])

    dao_update_service_sms_sender(service_id=sample_template.service_id,
                                  service_sms_sender_id=sms_sender.id,
                                  is_default=sms_sender.is_default,
                                  sms_sender='updated')

    assert response.status_code == 201
    notifications = Notification.query.all()
    assert len(notifications) == 1
    assert notifications[0].reply_to_text == '123456'


@pytest.mark.parametrize("notification_type, key_send_to, send_to",
                         [("sms", "phone_number", "+447700900855"),
                          ("email", "email_address", "sample@email.com")])
def test_post_notification_returns_400_and_missing_template(client, sample_service,
                                                            notification_type, key_send_to, send_to):
    data = {
        key_send_to: send_to,
        'template_id': str(uuid.uuid4())
    }
    auth_header = create_authorization_header(service_id=sample_service.id)

    response = client.post(
        path='/v2/notifications/{}'.format(notification_type),
        data=json.dumps(data),
        headers=[('Content-Type', 'application/json'), auth_header])

    assert response.status_code == 400
    assert response.headers['Content-type'] == 'application/json'

    error_json = json.loads(response.get_data(as_text=True))
    assert error_json['status_code'] == 400
    assert error_json['errors'] == [{"error": "BadRequestError",
                                     "message": 'Template not found'}]


@pytest.mark.parametrize("notification_type, key_send_to, send_to", [
    ("sms", "phone_number", "+447700900855"),
    ("email", "email_address", "sample@email.com"),
    ("letter", "personalisation", {"address_line_1": "The queen", "postcode": "SW1 1AA"})
])
def test_post_notification_returns_401_and_well_formed_auth_error(client, sample_template,
                                                                  notification_type, key_send_to, send_to):
    data = {
        key_send_to: send_to,
        'template_id': str(sample_template.id)
    }

    response = client.post(
        path='/v2/notifications/{}'.format(notification_type),
        data=json.dumps(data),
        headers=[('Content-Type', 'application/json')])

    assert response.status_code == 401
    assert response.headers['Content-type'] == 'application/json'
    error_resp = json.loads(response.get_data(as_text=True))
    assert error_resp['status_code'] == 401
    assert error_resp['errors'] == [{'error': "AuthError",
                                     'message': 'Unauthorized, authentication token must be provided'}]


@pytest.mark.parametrize("notification_type, key_send_to, send_to",
                         [("sms", "phone_number", "+447700900855"),
                          ("email", "email_address", "sample@email.com")])
def test_notification_returns_400_and_for_schema_problems(client, sample_template, notification_type, key_send_to,
                                                          send_to):
    data = {
        key_send_to: send_to,
        'template': str(sample_template.id)
    }
    auth_header = create_authorization_header(service_id=sample_template.service_id)

    response = client.post(
        path='/v2/notifications/{}'.format(notification_type),
        data=json.dumps(data),
        headers=[('Content-Type', 'application/json'), auth_header])

    assert response.status_code == 400
    assert response.headers['Content-type'] == 'application/json'
    error_resp = json.loads(response.get_data(as_text=True))
    assert error_resp['status_code'] == 400
    assert {'error': 'ValidationError',
            'message': "template_id is a required property"
            } in error_resp['errors']
    assert {'error': 'ValidationError',
            'message':
            'Additional properties are not allowed (template was unexpected)'
            } in error_resp['errors']


@pytest.mark.parametrize("reference", [None, "reference_from_client"])
def test_post_email_notification_returns_201(client, sample_email_template_with_placeholders, mocker, reference):
    mocked = mocker.patch('app.celery.provider_tasks.deliver_email.apply_async')
    data = {
        "email_address": sample_email_template_with_placeholders.service.users[0].email_address,
        "template_id": sample_email_template_with_placeholders.id,
        "personalisation": {"name": "Bob"}
    }
    if reference:
        data.update({"reference": reference})
    auth_header = create_authorization_header(service_id=sample_email_template_with_placeholders.service_id)
    response = client.post(
        path="v2/notifications/email",
        data=json.dumps(data),
        headers=[('Content-Type', 'application/json'), auth_header])
    assert response.status_code == 201
    resp_json = json.loads(response.get_data(as_text=True))
    assert validate(resp_json, post_email_response) == resp_json
    notification = Notification.query.one()
    assert resp_json['id'] == str(notification.id)
    assert resp_json['reference'] == reference
    assert notification.reference is None
    assert notification.reply_to_text is None
    assert resp_json['content']['body'] == sample_email_template_with_placeholders.content \
        .replace('((name))', 'Bob').replace('GOV.UK', u'GOV.\u200bUK')
    assert resp_json['content']['subject'] == sample_email_template_with_placeholders.subject \
        .replace('((name))', 'Bob')
    assert resp_json['content']['from_email'] == "{}@{}".format(
        sample_email_template_with_placeholders.service.email_from, current_app.config['NOTIFY_EMAIL_DOMAIN'])
    assert 'v2/notifications/{}'.format(notification.id) in resp_json['uri']
    assert resp_json['template']['id'] == str(sample_email_template_with_placeholders.id)
    assert resp_json['template']['version'] == sample_email_template_with_placeholders.version
    assert 'services/{}/templates/{}'.format(str(sample_email_template_with_placeholders.service_id),
                                             str(sample_email_template_with_placeholders.id)) \
           in resp_json['template']['uri']
    assert not resp_json["scheduled_for"]
    assert mocked.called


@pytest.mark.parametrize('recipient, notification_type', [
    ('simulate-delivered@notifications.service.gov.uk', EMAIL_TYPE),
    ('simulate-delivered-2@notifications.service.gov.uk', EMAIL_TYPE),
    ('simulate-delivered-3@notifications.service.gov.uk', EMAIL_TYPE),
    ('07700 900000', 'sms'),
    ('07700 900111', 'sms'),
    ('07700 900222', 'sms')
])
def test_should_not_persist_or_send_notification_if_simulated_recipient(
        client,
        recipient,
        notification_type,
        sample_email_template,
        sample_template,
        mocker):
    apply_async = mocker.patch('app.celery.provider_tasks.deliver_{}.apply_async'.format(notification_type))

    if notification_type == 'sms':
        data = {
            'phone_number': recipient,
            'template_id': str(sample_template.id)
        }
    else:
        data = {
            'email_address': recipient,
            'template_id': str(sample_email_template.id)
        }

    auth_header = create_authorization_header(service_id=sample_email_template.service_id)

    response = client.post(
        path='/v2/notifications/{}'.format(notification_type),
        data=json.dumps(data),
        headers=[('Content-Type', 'application/json'), auth_header])

    assert response.status_code == 201
    apply_async.assert_not_called()
    assert json.loads(response.get_data(as_text=True))["id"]
    assert Notification.query.count() == 0


@pytest.mark.parametrize("notification_type, key_send_to, send_to",
                         [("sms", "phone_number", "07700 900 855"),
                          ("email", "email_address", "sample@email.com")])
def test_send_notification_uses_priority_queue_when_template_is_marked_as_priority(client, notify_db,
                                                                                   notify_db_session,
                                                                                   mocker,
                                                                                   notification_type,
                                                                                   key_send_to,
                                                                                   send_to):
    mocker.patch('app.celery.provider_tasks.deliver_{}.apply_async'.format(notification_type))

    sample = create_sample_template(
        notify_db,
        notify_db_session,
        template_type=notification_type,
        process_type='priority'
    )
    mocked = mocker.patch('app.celery.provider_tasks.deliver_{}.apply_async'.format(notification_type))

    data = {
        key_send_to: send_to,
        'template_id': str(sample.id)
    }

    auth_header = create_authorization_header(service_id=sample.service_id)

    response = client.post(
        path='/v2/notifications/{}'.format(notification_type),
        data=json.dumps(data),
        headers=[('Content-Type', 'application/json'), auth_header])

    notification_id = json.loads(response.data)['id']

    assert response.status_code == 201
    mocked.assert_called_once_with([notification_id], queue='priority-tasks')


@pytest.mark.parametrize(
    "notification_type, key_send_to, send_to",
    [("sms", "phone_number", "07700 900 855"), ("email", "email_address", "sample@email.com")]
)
def test_returns_a_429_limit_exceeded_if_rate_limit_exceeded(
        client,
        notify_db,
        notify_db_session,
        mocker,
        notification_type,
        key_send_to,
        send_to
):
    sample = create_sample_template(
        notify_db,
        notify_db_session,
        template_type=notification_type
    )
    persist_mock = mocker.patch('app.v2.notifications.post_notifications.persist_notification')
    deliver_mock = mocker.patch('app.v2.notifications.post_notifications.send_notification_to_queue')
    mocker.patch(
        'app.v2.notifications.post_notifications.check_rate_limiting',
        side_effect=RateLimitError("LIMIT", "INTERVAL", "TYPE"))

    data = {
        key_send_to: send_to,
        'template_id': str(sample.id)
    }

    auth_header = create_authorization_header(service_id=sample.service_id)

    response = client.post(
        path='/v2/notifications/{}'.format(notification_type),
        data=json.dumps(data),
        headers=[('Content-Type', 'application/json'), auth_header])

    error = json.loads(response.data)['errors'][0]['error']
    message = json.loads(response.data)['errors'][0]['message']
    status_code = json.loads(response.data)['status_code']
    assert response.status_code == 429
    assert error == 'RateLimitError'
    assert message == 'Exceeded rate limit for key type TYPE of LIMIT requests per INTERVAL seconds'
    assert status_code == 429

    assert not persist_mock.called
    assert not deliver_mock.called


def test_post_sms_notification_returns_400_if_not_allowed_to_send_int_sms(
        client,
        notify_db,
        notify_db_session,
):
    service = sample_service(notify_db, notify_db_session, permissions=[SMS_TYPE])
    template = create_sample_template(notify_db, notify_db_session, service=service)

    data = {
        'phone_number': '20-12-1234-1234',
        'template_id': template.id
    }
    auth_header = create_authorization_header(service_id=service.id)

    response = client.post(
        path='/v2/notifications/sms',
        data=json.dumps(data),
        headers=[('Content-Type', 'application/json'), auth_header]
    )

    assert response.status_code == 400
    assert response.headers['Content-type'] == 'application/json'

    error_json = json.loads(response.get_data(as_text=True))
    assert error_json['status_code'] == 400
    assert error_json['errors'] == [
        {"error": "BadRequestError", "message": 'Cannot send to international mobile numbers'}
    ]


@pytest.mark.parametrize('recipient,label,template_factory,expected_error', [
    ('07700 900000', 'phone_number', sample_template_without_sms_permission, 'Cannot send text messages'),
    ('someone@test.com', 'email_address', sample_template_without_email_permission, 'Cannot send emails')])
def test_post_sms_notification_returns_400_if_not_allowed_to_send_notification(
        client, template_factory, recipient, label, expected_error, notify_db, notify_db_session):
    sample_template_without_permission = template_factory(notify_db, notify_db_session)
    data = {
        label: recipient,
        'template_id': sample_template_without_permission.id
    }
    auth_header = create_authorization_header(service_id=sample_template_without_permission.service.id)

    response = client.post(
        path='/v2/notifications/{}'.format(sample_template_without_permission.template_type),
        data=json.dumps(data),
        headers=[('Content-Type', 'application/json'), auth_header])

    assert response.status_code == 400
    assert response.headers['Content-type'] == 'application/json'

    error_json = json.loads(response.get_data(as_text=True))
    assert error_json['status_code'] == 400
    assert error_json['errors'] == [
        {"error": "BadRequestError", "message": expected_error}
    ]


def test_post_sms_notification_returns_201_if_allowed_to_send_int_sms(
        sample_service,
        sample_template,
        client,
        mocker,
):
    mocker.patch('app.celery.provider_tasks.deliver_sms.apply_async')

    data = {
        'phone_number': '20-12-1234-1234',
        'template_id': sample_template.id
    }
    auth_header = create_authorization_header(service_id=sample_service.id)

    response = client.post(
        path='/v2/notifications/sms',
        data=json.dumps(data),
        headers=[('Content-Type', 'application/json'), auth_header])

    assert response.status_code == 201
    assert response.headers['Content-type'] == 'application/json'


def test_post_sms_should_persist_supplied_sms_number(client, sample_template_with_placeholders, mocker):
    mocked = mocker.patch('app.celery.provider_tasks.deliver_sms.apply_async')
    data = {
        'phone_number': '+(44) 77009-00855',
        'template_id': str(sample_template_with_placeholders.id),
        'personalisation': {' Name': 'Jo'}
    }

    auth_header = create_authorization_header(service_id=sample_template_with_placeholders.service_id)

    response = client.post(
        path='/v2/notifications/sms',
        data=json.dumps(data),
        headers=[('Content-Type', 'application/json'), auth_header])
    assert response.status_code == 201
    resp_json = json.loads(response.get_data(as_text=True))
    notifications = Notification.query.all()
    assert len(notifications) == 1
    notification_id = notifications[0].id
    assert '+(44) 77009-00855' == notifications[0].to
    assert resp_json['id'] == str(notification_id)
    assert mocked.called


@pytest.mark.parametrize("notification_type, key_send_to, send_to",
                         [("sms", "phone_number", "07700 900 855"),
                          ("email", "email_address", "sample@email.com")])
@freeze_time("2017-05-14 14:00:00")
def test_post_notification_with_scheduled_for(client, notify_db, notify_db_session,
                                              notification_type, key_send_to, send_to):
    service = create_service(service_name=str(uuid.uuid4()),
                             service_permissions=[EMAIL_TYPE, SMS_TYPE, SCHEDULE_NOTIFICATIONS])
    template = create_template(service=service, template_type=notification_type)
    data = {
        key_send_to: send_to,
        'template_id': str(template.id) if notification_type == EMAIL_TYPE else str(template.id),
        'scheduled_for': '2017-05-14 14:15'
    }
    auth_header = create_authorization_header(service_id=service.id)

    response = client.post('/v2/notifications/{}'.format(notification_type),
                           data=json.dumps(data),
                           headers=[('Content-Type', 'application/json'), auth_header])
    assert response.status_code == 201
    resp_json = json.loads(response.get_data(as_text=True))
    scheduled_notification = ScheduledNotification.query.filter_by(notification_id=resp_json["id"]).all()
    assert len(scheduled_notification) == 1
    assert resp_json["id"] == str(scheduled_notification[0].notification_id)
    assert resp_json["scheduled_for"] == '2017-05-14 14:15'


@pytest.mark.parametrize("notification_type, key_send_to, send_to",
                         [("sms", "phone_number", "07700 900 855"),
                          ("email", "email_address", "sample@email.com")])
@freeze_time("2017-05-14 14:00:00")
def test_post_notification_raises_bad_request_if_service_not_invited_to_schedule(
        client, sample_template, sample_email_template, notification_type, key_send_to, send_to):
    data = {
        key_send_to: send_to,
        'template_id': str(sample_email_template.id) if notification_type == EMAIL_TYPE else str(sample_template.id),
        'scheduled_for': '2017-05-14 14:15'
    }
    auth_header = create_authorization_header(service_id=sample_template.service_id)

    response = client.post('/v2/notifications/{}'.format(notification_type),
                           data=json.dumps(data),
                           headers=[('Content-Type', 'application/json'), auth_header])
    assert response.status_code == 400
    error_json = json.loads(response.get_data(as_text=True))
    assert error_json['errors'] == [
        {"error": "BadRequestError", "message": 'Cannot schedule notifications (this feature is invite-only)'}]


def test_post_notification_raises_bad_request_if_not_valid_notification_type(client, sample_service):
    auth_header = create_authorization_header(service_id=sample_service.id)
    response = client.post(
        '/v2/notifications/foo',
        data='{}',
        headers=[('Content-Type', 'application/json'), auth_header]
    )
    assert response.status_code == 404
    error_json = json.loads(response.get_data(as_text=True))
    assert 'The requested URL was not found on the server.' in error_json['message']


@pytest.mark.parametrize("notification_type",
                         ['sms', 'email'])
def test_post_notification_with_wrong_type_of_sender(
        client,
        sample_template,
        sample_email_template,
        notification_type,
        fake_uuid):
    if notification_type == EMAIL_TYPE:
        template = sample_email_template
        form_label = 'sms_sender_id'
        data = {
            'email_address': 'test@test.com',
            'template_id': str(sample_email_template.id),
            form_label: fake_uuid
        }
    elif notification_type == SMS_TYPE:
        template = sample_template
        form_label = 'email_reply_to_id'
        data = {
            'phone_number': '+447700900855',
            'template_id': str(template.id),
            form_label: fake_uuid
        }
    auth_header = create_authorization_header(service_id=template.service_id)

    response = client.post(
        path='/v2/notifications/{}'.format(notification_type),
        data=json.dumps(data),
        headers=[('Content-Type', 'application/json'), auth_header])
    assert response.status_code == 400
    resp_json = json.loads(response.get_data(as_text=True))
    assert 'Additional properties are not allowed ({} was unexpected)'.format(form_label) \
           in resp_json['errors'][0]['message']
    assert 'ValidationError' in resp_json['errors'][0]['error']


def test_post_email_notification_with_valid_reply_to_id_returns_201(client, sample_email_template, mocker):
    reply_to_email = create_reply_to_email(sample_email_template.service, 'test@test.com')
    mocked = mocker.patch('app.celery.provider_tasks.deliver_email.apply_async')
    data = {
        "email_address": sample_email_template.service.users[0].email_address,
        "template_id": sample_email_template.id,
        'email_reply_to_id': reply_to_email.id
    }
    auth_header = create_authorization_header(service_id=sample_email_template.service_id)
    response = client.post(
        path="v2/notifications/email",
        data=json.dumps(data),
        headers=[('Content-Type', 'application/json'), auth_header])
    assert response.status_code == 201
    resp_json = json.loads(response.get_data(as_text=True))
    assert validate(resp_json, post_email_response) == resp_json
    notification = Notification.query.first()
    assert notification.reply_to_text == 'test@test.com'
    assert resp_json['id'] == str(notification.id)
    assert mocked.called

    assert notification.reply_to_text == reply_to_email.email_address


def test_post_email_notification_with_invalid_reply_to_id_returns_400(client, sample_email_template, mocker, fake_uuid):
    mocker.patch('app.celery.provider_tasks.deliver_email.apply_async')
    data = {
        "email_address": sample_email_template.service.users[0].email_address,
        "template_id": sample_email_template.id,
        'email_reply_to_id': fake_uuid
    }
    auth_header = create_authorization_header(service_id=sample_email_template.service_id)
    response = client.post(
        path="v2/notifications/email",
        data=json.dumps(data),
        headers=[('Content-Type', 'application/json'), auth_header])
    assert response.status_code == 400
    resp_json = json.loads(response.get_data(as_text=True))
    assert 'email_reply_to_id {} does not exist in database for service id {}'. \
        format(fake_uuid, sample_email_template.service_id) in resp_json['errors'][0]['message']
<<<<<<< HEAD
    assert 'BadRequestError' in resp_json['errors'][0]['error']
=======
    assert 'BadRequestError' in resp_json['errors'][0]['error']


def test_persist_sender_to_notification_mapping_for_email(sample_service):
    template = create_template(service=sample_service, template_type=EMAIL_TYPE)
    sender = create_reply_to_email(service=sample_service, email_address='reply@test.com', is_default=False)
    form = {
        "email_address": "recipient@test.com",
        "template_id": str(template.id),
        'email_reply_to_id': str(sender.id)
    }
    notification = create_notification(template=template)
    persist_sender_to_notification_mapping(form=form, notification=notification)
    notification_to_email_reply_to = NotificationEmailReplyTo.query.all()
    assert len(notification_to_email_reply_to) == 1
    assert notification_to_email_reply_to[0].notification_id == notification.id
    assert notification_to_email_reply_to[0].service_email_reply_to_id == sender.id


def test_persist_sender_to_notification_mapping_for_sms(sample_service):
    template = create_template(service=sample_service, template_type=SMS_TYPE)
    sender = create_service_sms_sender(service=sample_service, sms_sender='12345', is_default=False)
    form = {
        'phone_number': '+447700900855',
        'template_id': str(template.id),
        'sms_sender_id': str(sender.id)
    }
    notification = create_notification(template=template)
    persist_sender_to_notification_mapping(form=form, notification=notification)
    notification_to_sms_sender = NotificationSmsSender.query.all()
    assert len(notification_to_sms_sender) == 1
    assert notification_to_sms_sender[0].notification_id == notification.id
    assert notification_to_sms_sender[0].service_sms_sender_id == sender.id
>>>>>>> 4e741bab
<|MERGE_RESOLUTION|>--- conflicted
+++ resolved
@@ -16,6 +16,7 @@
 from app.schema_validation import validate
 from app.v2.errors import RateLimitError
 from app.v2.notifications.notification_schemas import post_sms_response, post_email_response
+from app.v2.notifications.post_notifications import persist_sender_to_notification_mapping
 from tests import create_authorization_header
 from tests.app.conftest import (
     sample_template as create_sample_template,
@@ -638,40 +639,4 @@
     resp_json = json.loads(response.get_data(as_text=True))
     assert 'email_reply_to_id {} does not exist in database for service id {}'. \
         format(fake_uuid, sample_email_template.service_id) in resp_json['errors'][0]['message']
-<<<<<<< HEAD
-    assert 'BadRequestError' in resp_json['errors'][0]['error']
-=======
-    assert 'BadRequestError' in resp_json['errors'][0]['error']
-
-
-def test_persist_sender_to_notification_mapping_for_email(sample_service):
-    template = create_template(service=sample_service, template_type=EMAIL_TYPE)
-    sender = create_reply_to_email(service=sample_service, email_address='reply@test.com', is_default=False)
-    form = {
-        "email_address": "recipient@test.com",
-        "template_id": str(template.id),
-        'email_reply_to_id': str(sender.id)
-    }
-    notification = create_notification(template=template)
-    persist_sender_to_notification_mapping(form=form, notification=notification)
-    notification_to_email_reply_to = NotificationEmailReplyTo.query.all()
-    assert len(notification_to_email_reply_to) == 1
-    assert notification_to_email_reply_to[0].notification_id == notification.id
-    assert notification_to_email_reply_to[0].service_email_reply_to_id == sender.id
-
-
-def test_persist_sender_to_notification_mapping_for_sms(sample_service):
-    template = create_template(service=sample_service, template_type=SMS_TYPE)
-    sender = create_service_sms_sender(service=sample_service, sms_sender='12345', is_default=False)
-    form = {
-        'phone_number': '+447700900855',
-        'template_id': str(template.id),
-        'sms_sender_id': str(sender.id)
-    }
-    notification = create_notification(template=template)
-    persist_sender_to_notification_mapping(form=form, notification=notification)
-    notification_to_sms_sender = NotificationSmsSender.query.all()
-    assert len(notification_to_sms_sender) == 1
-    assert notification_to_sms_sender[0].notification_id == notification.id
-    assert notification_to_sms_sender[0].service_sms_sender_id == sender.id
->>>>>>> 4e741bab
+    assert 'BadRequestError' in resp_json['errors'][0]['error']