import pytest

from app.constants import LETTER_TYPE, NOTIFICATION_CREATED
from app.errors import InvalidRequest
from app.models import Notification
from app.notifications.process_letter_notifications import (
    create_letter_notification,
)
from app.serialised_models import SerialisedTemplate
from tests.app.db import create_template


def test_create_letter_notification_creates_notification(sample_letter_template, sample_api_key):
    data = {
        "personalisation": {
            "address_line_1": "The Queen",
            "address_line_2": "Buckingham Palace",
            "postcode": "SW1 1AA",
        }
    }

    template = SerialisedTemplate.from_id_and_service_id(sample_letter_template.id, sample_letter_template.service_id)

    notification = create_letter_notification(
        data,
        template,
        sample_letter_template.service,
        sample_api_key,
        NOTIFICATION_CREATED,
    )

    assert notification == Notification.query.one()
    assert notification.job is None
    assert notification.status == NOTIFICATION_CREATED
    assert notification.template_id == sample_letter_template.id
    assert notification.template_version == sample_letter_template.version
    assert notification.api_key == sample_api_key
    assert notification.notification_type == LETTER_TYPE
    assert notification.key_type == sample_api_key.key_type
    assert notification.reference is not None
    assert notification.client_reference is None
    assert notification.postage == "second"


def test_create_letter_notification_sets_reference(sample_letter_template, sample_api_key):
    data = {
        "personalisation": {
            "address_line_1": "The Queen",
            "address_line_2": "Buckingham Palace",
            "postcode": "SW1 1AA",
        },
        "reference": "foo",
    }

    template = SerialisedTemplate.from_id_and_service_id(sample_letter_template.id, sample_letter_template.service_id)

    notification = create_letter_notification(
        data,
        template,
        sample_letter_template.service,
        sample_api_key,
        NOTIFICATION_CREATED,
    )

    assert notification.client_reference == "foo"


def test_create_letter_notification_sets_billable_units(sample_letter_template, sample_api_key):
    data = {
        "personalisation": {
            "address_line_1": "The Queen",
            "address_line_2": "Buckingham Palace",
            "postcode": "SW1 1AA",
        },
    }

    template = SerialisedTemplate.from_id_and_service_id(sample_letter_template.id, sample_letter_template.service_id)

    notification = create_letter_notification(
        data,
        template,
        sample_letter_template.service,
        sample_api_key,
        NOTIFICATION_CREATED,
        billable_units=3,
    )

    assert notification.billable_units == 3


<<<<<<< HEAD
@pytest.mark.parametrize("postage", ["second", "first", "economy"])
def test_create_letter_notification_with_different_postage(sample_letter_template, sample_api_key, postage):
    data = {
        "personalisation": {
            "address_line_1": "The Queen",
            "address_line_2": "Buckingham Palace",
            "postcode": "SW1 1AA",
        },
        "postage": postage,
    }

    template = SerialisedTemplate.from_id_and_service_id(sample_letter_template.id, sample_letter_template.service_id)

    notification = create_letter_notification(
        data,
        template,
        sample_letter_template.service,
        sample_api_key,
        NOTIFICATION_CREATED,
    )

    assert notification == Notification.query.one()
    assert notification.status == NOTIFICATION_CREATED
    assert notification.postage == postage
=======
def test_create_letter_raises_error_if_creating_economy_mail_letter_without_permission(sample_service, sample_api_key):
    data = {
        "personalisation": {
            "address_line_1": "The King",
            "address_line_2": "Buckingham Palace",
            "postcode": "SW1 1AA",
        },
    }

    db_template = create_template(sample_service, template_type="letter", postage="economy")

    template = SerialisedTemplate.from_id_and_service_id(db_template.id, sample_service.id)

    with pytest.raises(InvalidRequest):
        create_letter_notification(
            data, template, sample_service, sample_api_key, NOTIFICATION_CREATED, billable_units=3, postage="economy"
        )
>>>>>>> c6356275
<|MERGE_RESOLUTION|>--- conflicted
+++ resolved
@@ -88,7 +88,6 @@
     assert notification.billable_units == 3
 
 
-<<<<<<< HEAD
 @pytest.mark.parametrize("postage", ["second", "first", "economy"])
 def test_create_letter_notification_with_different_postage(sample_letter_template, sample_api_key, postage):
     data = {
@@ -113,7 +112,8 @@
     assert notification == Notification.query.one()
     assert notification.status == NOTIFICATION_CREATED
     assert notification.postage == postage
-=======
+
+
 def test_create_letter_raises_error_if_creating_economy_mail_letter_without_permission(sample_service, sample_api_key):
     data = {
         "personalisation": {
@@ -130,5 +130,4 @@
     with pytest.raises(InvalidRequest):
         create_letter_notification(
             data, template, sample_service, sample_api_key, NOTIFICATION_CREATED, billable_units=3, postage="economy"
-        )
->>>>>>> c6356275
+        )