--- conflicted
+++ resolved
@@ -20,13 +20,9 @@
     sample_service as create_sample_service,
     sample_email_template as create_sample_email_template,
     sample_template as create_sample_template,
-<<<<<<< HEAD
-    sample_service, sample_template, sample_email_template)
-=======
     sample_service_whitelist as create_sample_service_whitelist,
     sample_api_key as create_sample_api_key
 )
->>>>>>> c2b57b79
 
 
 def test_create_sms_should_reject_if_missing_required_fields(notify_api, sample_api_key, mocker):
@@ -1052,11 +1048,11 @@
     service_whitelist = create_sample_service_whitelist(notify_db, notify_db_session, service=service)
 
     if notification_type == 'sms':
-        apply_async = mocker.patch('app.celery.provider_tasks.send_sms_to_provider.apply_async')
+        apply_async = mocker.patch('app.celery.provider_tasks.deliver_sms.apply_async')
         template = create_sample_template(notify_db, notify_db_session, service=service)
 
     elif notification_type == 'email':
-        apply_async = mocker.patch('app.celery.provider_tasks.send_email_to_provider.apply_async')
+        apply_async = mocker.patch('app.celery.provider_tasks.deliver_email.apply_async')
         template = create_sample_email_template(notify_db, notify_db_session, service=service)
 
     assert service_whitelist.service_id == service.id
@@ -1100,12 +1096,12 @@
                                                                                      mocker):
     service = create_sample_service(notify_db, notify_db_session, limit=2, restricted=True)
     if notification_type == 'sms':
-        apply_async = mocker.patch('app.celery.provider_tasks.send_sms_to_provider.apply_async')
+        apply_async = mocker.patch('app.celery.provider_tasks.deliver_sms.apply_async')
         template = create_sample_template(notify_db, notify_db_session, service=service)
         service_whitelist = create_sample_service_whitelist(notify_db, notify_db_session,
                                                             service=service, mobile_number=to)
     elif notification_type == 'email':
-        apply_async = mocker.patch('app.celery.provider_tasks.send_email_to_provider.apply_async')
+        apply_async = mocker.patch('app.celery.provider_tasks.deliver_email.apply_async')
         template = create_sample_email_template(notify_db, notify_db_session, service=service)
         service_whitelist = create_sample_service_whitelist(notify_db, notify_db_session,
                                                             service=service, email_address=to)
@@ -1173,11 +1169,11 @@
         with notify_api.test_client() as client:
             mocker.patch('app.celery.provider_tasks.deliver_sms.apply_async')
 
-            service = sample_service(notify_db, notify_db_session)
+            service = create_sample_service(notify_db, notify_db_session)
             service.research_mode = True
             dao_update_service(service)
 
-            template = sample_template(notify_db, notify_db_session, service=service)
+            template = create_sample_template(notify_db, notify_db_session, service=service)
 
             data = {
                 'to': service.created_by.mobile_number,
@@ -1205,11 +1201,11 @@
         with notify_api.test_client() as client:
             mocker.patch('app.celery.provider_tasks.deliver_email.apply_async')
 
-            service = sample_service(notify_db, notify_db_session)
+            service = create_sample_service(notify_db, notify_db_session)
             service.research_mode = True
             dao_update_service(service)
 
-            template = sample_email_template(notify_db, notify_db_session, service=service)
+            template = create_sample_email_template(notify_db, notify_db_session, service=service)
 
             data = {
                 'to': service.created_by.email_address,
