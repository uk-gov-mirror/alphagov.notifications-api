--- conflicted
+++ resolved
@@ -1,9 +1,6 @@
-<<<<<<< HEAD
 import requests_mock
 import pytest
-=======
 import uuid
->>>>>>> a51d6fae
 from datetime import (datetime, date)
 
 import pytest
