import json
import uuid
from datetime import datetime, timedelta
from freezegun import freeze_time

import pytest
import pytz
import app.celery.tasks

from tests import create_authorization_header
from tests.app.conftest import (
    sample_job as create_job,
    sample_notification as create_sample_notification, sample_notification)
from app.dao.templates_dao import dao_update_template
from app.models import NOTIFICATION_STATUS_TYPES


def test_get_jobs(notify_api, notify_db, notify_db_session, sample_template):
    _setup_jobs(notify_db, notify_db_session, sample_template)

    service_id = sample_template.service.id

    with notify_api.test_request_context():
        with notify_api.test_client() as client:
            path = '/service/{}/job'.format(service_id)
            auth_header = create_authorization_header(service_id=service_id)
            response = client.get(path, headers=[auth_header])
            assert response.status_code == 200
            resp_json = json.loads(response.get_data(as_text=True))
            assert len(resp_json['data']) == 5


def test_get_jobs_with_limit_days(notify_api, notify_db, notify_db_session, sample_template):
    create_job(
        notify_db,
        notify_db_session,
        service=sample_template.service,
        template=sample_template,
    )
    create_job(
        notify_db,
        notify_db_session,
        service=sample_template.service,
        template=sample_template,
        created_at=datetime.now() - timedelta(days=7))

    service_id = sample_template.service.id

    with notify_api.test_request_context():
        with notify_api.test_client() as client:
            path = '/service/{}/job'.format(service_id)
            auth_header = create_authorization_header(service_id=service_id)
            response = client.get(path, headers=[auth_header], query_string={'limit_days': 5})
            assert response.status_code == 200
            resp_json = json.loads(response.get_data(as_text=True))
            assert len(resp_json['data']) == 1


def test_get_job_with_invalid_service_id_returns404(notify_api, sample_api_key, sample_service):
    with notify_api.test_request_context():
        with notify_api.test_client() as client:
            path = '/service/{}/job'.format(sample_service.id)
            auth_header = create_authorization_header(service_id=sample_service.id)
            response = client.get(path, headers=[auth_header])
            assert response.status_code == 200
            resp_json = json.loads(response.get_data(as_text=True))
            assert len(resp_json['data']) == 0


def test_get_job_with_invalid_job_id_returns404(notify_api, sample_template):
    service_id = sample_template.service.id
    with notify_api.test_request_context():
        with notify_api.test_client() as client:
            path = '/service/{}/job/{}'.format(service_id, "bad-id")
            auth_header = create_authorization_header(service_id=sample_template.service.id)
            response = client.get(path, headers=[auth_header])
            assert response.status_code == 404
            resp_json = json.loads(response.get_data(as_text=True))
            assert resp_json['result'] == 'error'
            assert resp_json['message'] == 'No result found'


def test_get_job_with_unknown_id_returns404(notify_api, sample_template, fake_uuid):
    service_id = sample_template.service.id
    with notify_api.test_request_context():
        with notify_api.test_client() as client:
            path = '/service/{}/job/{}'.format(service_id, fake_uuid)
            auth_header = create_authorization_header(service_id=sample_template.service.id)
            response = client.get(path, headers=[auth_header])
            assert response.status_code == 404
            resp_json = json.loads(response.get_data(as_text=True))
            assert resp_json == {
                'message': 'No result found',
                'result': 'error'
            }


<<<<<<< HEAD
def test_get_job_by_id(notify_api, sample_job):
    job_id = str(sample_job.id)
    service_id = sample_job.service.id
    with notify_api.test_request_context():
        with notify_api.test_client() as client:
            path = '/service/{}/job/{}'.format(service_id, job_id)
            auth_header = create_authorization_header(service_id=sample_job.service.id)
            response = client.get(path, headers=[auth_header])
            assert response.status_code == 200
            resp_json = json.loads(response.get_data(as_text=True))
            assert resp_json['data']['id'] == job_id
            assert resp_json['data']['created_by']['name'] == 'Test User'


def test_create_unscheduled_job(notify_api, sample_template, mocker, fake_uuid):
=======
def test_create_job(notify_api, sample_template, mocker, fake_uuid):
>>>>>>> d89e9e99
    with notify_api.test_request_context():
        with notify_api.test_client() as client:
            mocker.patch('app.celery.tasks.process_job.apply_async')
            data = {
                'id': fake_uuid,
                'service': str(sample_template.service.id),
                'template': str(sample_template.id),
                'original_file_name': 'thisisatest.csv',
                'notification_count': 1,
                'created_by': str(sample_template.created_by.id)
            }
            path = '/service/{}/job'.format(sample_template.service.id)
            auth_header = create_authorization_header(service_id=sample_template.service.id)
            headers = [('Content-Type', 'application/json'), auth_header]

            response = client.post(
                path,
                data=json.dumps(data),
                headers=headers)
            assert response.status_code == 201

            app.celery.tasks.process_job.apply_async.assert_called_once_with(
                ([str(fake_uuid)]),
                queue="process-job"
            )

            resp_json = json.loads(response.get_data(as_text=True))

            assert resp_json['data']['id'] == fake_uuid
            assert resp_json['data']['status'] == 'pending'
            assert not resp_json['data']['scheduled_for']
            assert resp_json['data']['job_status'] == 'pending'
            assert resp_json['data']['template'] == str(sample_template.id)
            assert resp_json['data']['original_file_name'] == 'thisisatest.csv'


def test_create_scheduled_job(notify_api, sample_template, mocker, fake_uuid):
    with notify_api.test_request_context():
        with notify_api.test_client() as client:
            with freeze_time("2016-01-01 12:00:00.000000"):
                scheduled_date = (datetime.utcnow() + timedelta(hours=23, minutes=59)).isoformat()
                mocker.patch('app.celery.tasks.process_job.apply_async')
                data = {
                    'id': fake_uuid,
                    'service': str(sample_template.service.id),
                    'template': str(sample_template.id),
                    'original_file_name': 'thisisatest.csv',
                    'notification_count': 1,
                    'created_by': str(sample_template.created_by.id),
                    'scheduled_for': scheduled_date
                }
                path = '/service/{}/job'.format(sample_template.service.id)
                auth_header = create_authorization_header(service_id=sample_template.service.id)
                headers = [('Content-Type', 'application/json'), auth_header]

                response = client.post(
                    path,
                    data=json.dumps(data),
                    headers=headers)
                assert response.status_code == 201

                app.celery.tasks.process_job.apply_async.assert_not_called()

                resp_json = json.loads(response.get_data(as_text=True))

                assert resp_json['data']['id'] == fake_uuid
                assert resp_json['data']['status'] == 'pending'
                assert resp_json['data']['scheduled_for'] == datetime(2016, 1, 2, 11, 59, 0,
                                                                      tzinfo=pytz.UTC).isoformat()
                assert resp_json['data']['job_status'] == 'scheduled'
                assert resp_json['data']['template'] == str(sample_template.id)
                assert resp_json['data']['original_file_name'] == 'thisisatest.csv'


def test_should_not_create_scheduled_job_more_then_24_hours_hence(notify_api, sample_template, mocker, fake_uuid):
    with notify_api.test_request_context():
        with notify_api.test_client() as client:
            with freeze_time("2016-01-01 11:09:00.061258"):
                scheduled_date = (datetime.utcnow() + timedelta(hours=24, minutes=1)).isoformat()

                mocker.patch('app.celery.tasks.process_job.apply_async')
                data = {
                    'id': fake_uuid,
                    'service': str(sample_template.service.id),
                    'template': str(sample_template.id),
                    'original_file_name': 'thisisatest.csv',
                    'notification_count': 1,
                    'created_by': str(sample_template.created_by.id),
                    'scheduled_for': scheduled_date
                }
                path = '/service/{}/job'.format(sample_template.service.id)
                auth_header = create_authorization_header(service_id=sample_template.service.id)
                headers = [('Content-Type', 'application/json'), auth_header]

                print(json.dumps(data))
                response = client.post(
                    path,
                    data=json.dumps(data),
                    headers=headers)
                assert response.status_code == 400

                app.celery.tasks.process_job.apply_async.assert_not_called()

                resp_json = json.loads(response.get_data(as_text=True))
                assert resp_json['result'] == 'error'
                assert 'scheduled_for' in resp_json['message']
                assert resp_json['message']['scheduled_for'] == ['Date cannot be more than 24hrs in the future']


def test_should_not_create_scheduled_job_in_the_past(notify_api, sample_template, mocker, fake_uuid):
    with notify_api.test_request_context():
        with notify_api.test_client() as client:
            with freeze_time("2016-01-01 11:09:00.061258"):
                scheduled_date = (datetime.utcnow() - timedelta(minutes=1)).isoformat()

                mocker.patch('app.celery.tasks.process_job.apply_async')
                data = {
                    'id': fake_uuid,
                    'service': str(sample_template.service.id),
                    'template': str(sample_template.id),
                    'original_file_name': 'thisisatest.csv',
                    'notification_count': 1,
                    'created_by': str(sample_template.created_by.id),
                    'scheduled_for': scheduled_date
                }
                path = '/service/{}/job'.format(sample_template.service.id)
                auth_header = create_authorization_header(service_id=sample_template.service.id)
                headers = [('Content-Type', 'application/json'), auth_header]

                print(json.dumps(data))
                response = client.post(
                    path,
                    data=json.dumps(data),
                    headers=headers)
                assert response.status_code == 400

                app.celery.tasks.process_job.apply_async.assert_not_called()

                resp_json = json.loads(response.get_data(as_text=True))
                assert resp_json['result'] == 'error'
                assert 'scheduled_for' in resp_json['message']
                assert resp_json['message']['scheduled_for'] == ['Date cannot be in the past']


def test_create_job_returns_400_if_missing_data(notify_api, sample_template, mocker):
    with notify_api.test_request_context():
        with notify_api.test_client() as client:
            mocker.patch('app.celery.tasks.process_job.apply_async')
            data = {
                'template': str(sample_template.id)
            }
            path = '/service/{}/job'.format(sample_template.service.id)
            auth_header = create_authorization_header(service_id=sample_template.service.id)
            headers = [('Content-Type', 'application/json'), auth_header]
            response = client.post(
                path,
                data=json.dumps(data),
                headers=headers)

            resp_json = json.loads(response.get_data(as_text=True))
            assert response.status_code == 400

            app.celery.tasks.process_job.apply_async.assert_not_called()
            assert resp_json['result'] == 'error'
            assert 'Missing data for required field.' in resp_json['message']['original_file_name']
            assert 'Missing data for required field.' in resp_json['message']['notification_count']
            assert 'Missing data for required field.' in resp_json['message']['id']


def test_create_job_returns_404_if_template_does_not_exist(notify_api, sample_service, mocker):
    with notify_api.test_request_context():
        with notify_api.test_client() as client:
            mocker.patch('app.celery.tasks.process_job.apply_async')
            data = {
                'template': str(sample_service.id)
            }
            path = '/service/{}/job'.format(sample_service.id)
            auth_header = create_authorization_header(service_id=sample_service.id)
            headers = [('Content-Type', 'application/json'), auth_header]
            response = client.post(
                path,
                data=json.dumps(data),
                headers=headers)

            resp_json = json.loads(response.get_data(as_text=True))
            assert response.status_code == 404

            app.celery.tasks.process_job.apply_async.assert_not_called()
            assert resp_json['result'] == 'error'
            assert resp_json['message'] == 'No result found'


def test_create_job_returns_404_if_missing_service(notify_api, sample_template, mocker):
    with notify_api.test_request_context():
        with notify_api.test_client() as client:
            mocker.patch('app.celery.tasks.process_job.apply_async')
            random_id = str(uuid.uuid4())
            data = {'template': str(sample_template.id)}
            path = '/service/{}/job'.format(random_id)
            auth_header = create_authorization_header(service_id=sample_template.service.id)
            headers = [('Content-Type', 'application/json'), auth_header]
            response = client.post(
                path,
                data=json.dumps(data),
                headers=headers)

            resp_json = json.loads(response.get_data(as_text=True))
            assert response.status_code == 404

            app.celery.tasks.process_job.apply_async.assert_not_called()
            assert resp_json['result'] == 'error'
            assert resp_json['message'] == 'No result found'


def test_create_job_returns_400_if_archived_template(notify_api, sample_template, mocker):
    with notify_api.test_request_context():
        with notify_api.test_client() as client:
            mocker.patch('app.celery.tasks.process_job.apply_async')
            sample_template.archived = True
            dao_update_template(sample_template)
            data = {
                'template': str(sample_template.id)
            }
            path = '/service/{}/job'.format(sample_template.service.id)
            auth_header = create_authorization_header(service_id=sample_template.service.id)
            headers = [('Content-Type', 'application/json'), auth_header]
            response = client.post(
                path,
                data=json.dumps(data),
                headers=headers)

            resp_json = json.loads(response.get_data(as_text=True))
            assert response.status_code == 400

            app.celery.tasks.process_job.apply_async.assert_not_called()
            assert resp_json['result'] == 'error'
            assert 'Template has been deleted' in resp_json['message']['template']


def _setup_jobs(notify_db, notify_db_session, template, number_of_jobs=5):
    for i in range(number_of_jobs):
        create_job(
            notify_db,
            notify_db_session,
            service=template.service,
            template=template)


def test_get_all_notifications_for_job_in_order_of_job_number(notify_api,
                                                              notify_db,
                                                              notify_db_session,
                                                              sample_service):
    with notify_api.test_request_context(), notify_api.test_client() as client:
        main_job = create_job(notify_db, notify_db_session, service=sample_service)
        another_job = create_job(notify_db, notify_db_session, service=sample_service)

        notification_1 = create_sample_notification(
            notify_db,
            notify_db_session,
            job=main_job,
            to_field="1",
            created_at=datetime.utcnow(),
            job_row_number=1
        )
        notification_2 = create_sample_notification(
            notify_db,
            notify_db_session,
            job=main_job,
            to_field="2",
            created_at=datetime.utcnow(),
            job_row_number=2
        )
        notification_3 = create_sample_notification(
            notify_db,
            notify_db_session,
            job=main_job,
            to_field="3",
            created_at=datetime.utcnow(),
            job_row_number=3
        )
        create_sample_notification(notify_db, notify_db_session, job=another_job)

        auth_header = create_authorization_header()

        response = client.get(
            path='/service/{}/job/{}/notifications'.format(sample_service.id, main_job.id),
            headers=[auth_header])

        resp = json.loads(response.get_data(as_text=True))
        assert len(resp['notifications']) == 3
        assert resp['notifications'][0]['to'] == notification_1.to
        assert resp['notifications'][0]['job_row_number'] == notification_1.job_row_number
        assert resp['notifications'][1]['to'] == notification_2.to
        assert resp['notifications'][1]['job_row_number'] == notification_2.job_row_number
        assert resp['notifications'][2]['to'] == notification_3.to
        assert resp['notifications'][2]['job_row_number'] == notification_3.job_row_number
        assert response.status_code == 200


@pytest.mark.parametrize(
    "expected_notification_count, status_args",
    [
        (1, '?status={}'.format(NOTIFICATION_STATUS_TYPES[0])),
        (0, '?status={}'.format(NOTIFICATION_STATUS_TYPES[1])),
        (1, '?status={}&status={}&status={}'.format(*NOTIFICATION_STATUS_TYPES[0:3])),
        (0, '?status={}&status={}&status={}'.format(*NOTIFICATION_STATUS_TYPES[3:6])),
    ]
)
def test_get_all_notifications_for_job_filtered_by_status(
        notify_api,
        notify_db,
        notify_db_session,
        sample_service,
        expected_notification_count,
        status_args
):
    with notify_api.test_request_context(), notify_api.test_client() as client:
        job = create_job(notify_db, notify_db_session, service=sample_service)

        create_sample_notification(
            notify_db,
            notify_db_session,
            job=job,
            to_field="1",
            created_at=datetime.utcnow(),
            status=NOTIFICATION_STATUS_TYPES[0],
            job_row_number=1
        )

        response = client.get(
            path='/service/{}/job/{}/notifications{}'.format(sample_service.id, job.id, status_args),
            headers=[create_authorization_header()]
        )
        resp = json.loads(response.get_data(as_text=True))
        assert len(resp['notifications']) == expected_notification_count
        assert response.status_code == 200


def test_get_job_by_id(notify_api, sample_job):
    job_id = str(sample_job.id)
    service_id = sample_job.service.id
    with notify_api.test_request_context():
        with notify_api.test_client() as client:
            path = '/service/{}/job/{}'.format(service_id, job_id)
            auth_header = create_authorization_header(service_id=sample_job.service.id)
            response = client.get(path, headers=[auth_header])
            assert response.status_code == 200
            resp_json = json.loads(response.get_data(as_text=True))
            assert resp_json['data']['id'] == job_id
            assert resp_json['data']['statistics'] == []
            assert resp_json['data']['created_by']['name'] == 'Test User'


def test_get_job_by_id_should_return_statistics(notify_db, notify_db_session, notify_api, sample_job):
    job_id = str(sample_job.id)
    service_id = sample_job.service.id

    sample_notification(notify_db, notify_db_session, service=sample_job.service, job=sample_job, status='created')
    sample_notification(notify_db, notify_db_session, service=sample_job.service, job=sample_job, status='sending')
    sample_notification(notify_db, notify_db_session, service=sample_job.service, job=sample_job, status='delivered')
    sample_notification(notify_db, notify_db_session, service=sample_job.service, job=sample_job, status='pending')
    sample_notification(notify_db, notify_db_session, service=sample_job.service, job=sample_job, status='failed')
    sample_notification(notify_db, notify_db_session, service=sample_job.service, job=sample_job, status='technical-failure')  # noqa
    sample_notification(notify_db, notify_db_session, service=sample_job.service, job=sample_job, status='temporary-failure')  # noqa
    sample_notification(notify_db, notify_db_session, service=sample_job.service, job=sample_job, status='permanent-failure')  # noqa

    with notify_api.test_request_context():
        with notify_api.test_client() as client:
            path = '/service/{}/job/{}'.format(service_id, job_id)
            auth_header = create_authorization_header(service_id=sample_job.service.id)
            response = client.get(path, headers=[auth_header])
            assert response.status_code == 200
            resp_json = json.loads(response.get_data(as_text=True))
            print(resp_json)
            assert resp_json['data']['id'] == job_id
            assert {'status': 'created', 'count': 1} in resp_json['data']['statistics']
            assert {'status': 'sending', 'count': 1} in resp_json['data']['statistics']
            assert {'status': 'delivered', 'count': 1} in resp_json['data']['statistics']
            assert {'status': 'pending', 'count': 1} in resp_json['data']['statistics']
            assert {'status': 'failed', 'count': 1} in resp_json['data']['statistics']
            assert {'status': 'technical-failure', 'count': 1} in resp_json['data']['statistics']
            assert {'status': 'temporary-failure', 'count': 1} in resp_json['data']['statistics']
            assert {'status': 'permanent-failure', 'count': 1} in resp_json['data']['statistics']
            assert resp_json['data']['created_by']['name'] == 'Test User'


def test_get_job_by_id_should_return_summed_statistics(notify_db, notify_db_session, notify_api, sample_job):
    job_id = str(sample_job.id)
    service_id = sample_job.service.id

    sample_notification(notify_db, notify_db_session, service=sample_job.service, job=sample_job, status='created')
    sample_notification(notify_db, notify_db_session, service=sample_job.service, job=sample_job, status='created')
    sample_notification(notify_db, notify_db_session, service=sample_job.service, job=sample_job, status='created')
    sample_notification(notify_db, notify_db_session, service=sample_job.service, job=sample_job, status='sending')
    sample_notification(notify_db, notify_db_session, service=sample_job.service, job=sample_job, status='failed')
    sample_notification(notify_db, notify_db_session, service=sample_job.service, job=sample_job, status='failed')
    sample_notification(notify_db, notify_db_session, service=sample_job.service, job=sample_job, status='failed')
    sample_notification(notify_db, notify_db_session, service=sample_job.service, job=sample_job, status='technical-failure')  # noqa
    sample_notification(notify_db, notify_db_session, service=sample_job.service, job=sample_job, status='temporary-failure')  # noqa
    sample_notification(notify_db, notify_db_session, service=sample_job.service, job=sample_job, status='temporary-failure')  # noqa

    with notify_api.test_request_context():
        with notify_api.test_client() as client:
            path = '/service/{}/job/{}'.format(service_id, job_id)
            auth_header = create_authorization_header(service_id=sample_job.service.id)
            response = client.get(path, headers=[auth_header])
            assert response.status_code == 200
            resp_json = json.loads(response.get_data(as_text=True))
            print(resp_json)
            assert resp_json['data']['id'] == job_id
            assert {'status': 'created', 'count': 3} in resp_json['data']['statistics']
            assert {'status': 'sending', 'count': 1} in resp_json['data']['statistics']
            assert {'status': 'failed', 'count': 3} in resp_json['data']['statistics']
            assert {'status': 'technical-failure', 'count': 1} in resp_json['data']['statistics']
            assert {'status': 'temporary-failure', 'count': 2} in resp_json['data']['statistics']
            assert resp_json['data']['created_by']['name'] == 'Test User'<|MERGE_RESOLUTION|>--- conflicted
+++ resolved
@@ -95,7 +95,6 @@
             }
 
 
-<<<<<<< HEAD
 def test_get_job_by_id(notify_api, sample_job):
     job_id = str(sample_job.id)
     service_id = sample_job.service.id
@@ -111,9 +110,6 @@
 
 
 def test_create_unscheduled_job(notify_api, sample_template, mocker, fake_uuid):
-=======
-def test_create_job(notify_api, sample_template, mocker, fake_uuid):
->>>>>>> d89e9e99
     with notify_api.test_request_context():
         with notify_api.test_client() as client:
             mocker.patch('app.celery.tasks.process_job.apply_async')
