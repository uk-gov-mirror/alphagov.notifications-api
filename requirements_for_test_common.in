--- conflicted
+++ resolved
@@ -1,8 +1,4 @@
-<<<<<<< HEAD
-# This file was automatically copied from notifications-utils@98.0.1
-=======
 # This file was automatically copied from notifications-utils@99.1.2
->>>>>>> 7be4b34c
 
 beautifulsoup4==4.12.3
 pytest==8.3.4
